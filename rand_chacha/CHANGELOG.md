# Changelog
All notable changes to this project will be documented in this file.

The format is based on [Keep a Changelog](http://keepachangelog.com/en/1.0.0/)
and this project adheres to [Semantic Versioning](https://semver.org/spec/v2.0.0.html).

<<<<<<< HEAD
## [0.9.0-beta.0] - 2024-11-25
This is a pre-release. To depend on this version, use `rand_chacha = "=0.9.0-beta.0"` to prevent automatic updates (which can be expected to include breaking changes).
=======
## [Unreleased]
- The `serde1` feature has been renamed `serde` (#1477)
- Rename feature `getrandom` to `os_rng`

## [0.9.0-alpha.1] - 2024-03-18

## [0.9.0-alpha.0] - 2024-02-18
This is a pre-release. To depend on this version, use `rand_chacha = "=0.9.0-alpha.0"` to prevent automatic updates (which can be expected to include breaking changes).
>>>>>>> bf9d429e

- Made `rand_chacha` propagate the `std` feature down to `rand_core` (#1153)
- Remove usage of `unsafe` in `fn generate` (#1181) then optimise for AVX2 (~4-7%) (#1192)
- The `serde1` feature has been renamed `serde` (#1477)
- Revise crate docs (#1454)

## [0.3.1] - 2021-06-09
- add getters corresponding to existing setters: `get_seed`, `get_stream` (#1124)
- add serde support, gated by the `serde1` feature (#1124)
- ensure expected layout via `repr(transparent)` (#1120)

## [0.3.0] - 2020-12-08
- Bump `rand_core` version to 0.6.0
- Bump MSRV to 1.36 (#1011)
- Remove usage of deprecated feature "simd" of `ppv-lite86` (#979), then revert
  this change (#1023) since SIMD is only enabled by default from `ppv-lite86 v0.2.10`
- impl PartialEq+Eq for ChaChaXRng and ChaChaXCore (#979)
- Fix panic on block counter wrap that was occurring in debug builds (#980)

## [0.2.2] - 2020-03-09
- Integrate `c2-chacha`, reducing dependency count (#931)
- Add CryptoRng to ChaChaXCore (#944)

## [0.2.1] - 2019-07-22
- Force enable the `simd` feature of `c2-chacha` (#845)

## [0.2.0] - 2019-06-06
- Rewrite based on the much faster `c2-chacha` crate (#789)

## [0.1.1] - 2019-01-04
- Disable `i128` and `u128` if the `target_os` is `emscripten` (#671: work-around Emscripten limitation)
- Update readme and doc links

## [0.1.0] - 2018-10-17
- Pulled out of the Rand crate<|MERGE_RESOLUTION|>--- conflicted
+++ resolved
@@ -4,19 +4,9 @@
 The format is based on [Keep a Changelog](http://keepachangelog.com/en/1.0.0/)
 and this project adheres to [Semantic Versioning](https://semver.org/spec/v2.0.0.html).
 
-<<<<<<< HEAD
 ## [0.9.0-beta.0] - 2024-11-25
 This is a pre-release. To depend on this version, use `rand_chacha = "=0.9.0-beta.0"` to prevent automatic updates (which can be expected to include breaking changes).
-=======
-## [Unreleased]
-- The `serde1` feature has been renamed `serde` (#1477)
 - Rename feature `getrandom` to `os_rng`
-
-## [0.9.0-alpha.1] - 2024-03-18
-
-## [0.9.0-alpha.0] - 2024-02-18
-This is a pre-release. To depend on this version, use `rand_chacha = "=0.9.0-alpha.0"` to prevent automatic updates (which can be expected to include breaking changes).
->>>>>>> bf9d429e
 
 - Made `rand_chacha` propagate the `std` feature down to `rand_core` (#1153)
 - Remove usage of `unsafe` in `fn generate` (#1181) then optimise for AVX2 (~4-7%) (#1192)
