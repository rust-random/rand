# Changelog
All notable changes to this project will be documented in this file.

The format is based on [Keep a Changelog](http://keepachangelog.com/en/1.0.0/)
and this project adheres to [Semantic Versioning](https://semver.org/spec/v2.0.0.html).

## Unreleased
- The `serde1` feature has been renamed `serde` (#1477)
- Fix panic in Binomial (#1484)
- Move some of the computations in Binomial from `sample` to `new` (#1484)
- Add Kolmogorov Smirnov test for sampling of `Normal` and `Binomial` (#1494)
- Add Kolmogorov Smirnov test for more distributions (#1504)
<<<<<<< HEAD
- Change parameter type of `Zipf::new`: `n` is now floating-point (#1518)
=======
- Mark `WeightError`, `PoissonError`, `BinomialError` as `#[non_exhaustive]` (#1480).
- Remove support for generating `isize` and `usize` values with `Standard`, `Uniform` and `Fill` and usage as a `WeightedAliasIndex` weight (#1487)
- Limit the maximal acceptable lambda for `Poisson` to solve (#1312) (#1498)
>>>>>>> 0c36c6ca

### Added
- Add plots for `rand_distr` distributions to documentation (#1434)
- Add `PertBuilder`, fix case where mode ≅ mean (#1452)

## [0.5.0-alpha.1] - 2024-03-18
- Target `rand` version `0.9.0-alpha.1`

## [0.5.0-alpha.0] - 2024-02-18
This is a pre-release. To depend on this version, use `rand_distr = "=0.5.0-alpha.0"` to prevent automatic updates (which can be expected to include breaking changes).

### Additions
- Make distributions comparable with `PartialEq` (#1218)
- Add `WeightedIndexTree` (#1372)

### Changes
- Target `rand` version `0.9.0-alpha.0`
- Remove unused fields from `Gamma`, `NormalInverseGaussian` and `Zipf` distributions (#1184)
  This breaks serialization compatibility with older versions.
- `Dirichlet` now uses `const` generics, which means that its size is required at compile time (#1292)
- The `Dirichlet::new_with_size` constructor was removed (#1292)

### Fixes
- Fix Knuth's method so `Poisson` doesn't return -1.0 for small lambda (#1284)
- Fix `Poisson` distribution instantiation so it return an error if lambda is infinite (#1291)
- Fix Dirichlet sample for small alpha values to avoid NaN samples (#1209)
- Fix infinite loop in `Binomial` distribution (#1325)

## [0.4.3] - 2021-12-30
- Fix `no_std` build (#1208)

## [0.4.2] - 2021-09-18
- New `Zeta` and `Zipf` distributions (#1136)
- New `SkewNormal` distribution (#1149)
- New `Gumbel` and `Frechet` distributions (#1168, #1171)

## [0.4.1] - 2021-06-15
- Empirically test PDF of normal distribution (#1121)
- Correctly document `no_std` support (#1100)
- Add `std_math` feature to prefer `std` over `libm` for floating point math (#1100)
- Add mean and std_dev accessors to Normal (#1114)
- Make sure all distributions and their error types implement `Error`, `Display`, `Clone`,
 `Copy`, `PartialEq` and `Eq` as appropriate (#1126)
- Port benchmarks to use Criterion crate (#1116)
- Support serde for distributions (#1141)

## [0.4.0] - 2020-12-18
- Bump `rand` to v0.8.0
- New `Geometric`, `StandardGeometric` and `Hypergeometric` distributions (#1062)
- New `Beta` sampling algorithm for improved performance and accuracy (#1000)
- `Normal` and `LogNormal` now support `from_mean_cv` and `from_zscore` (#1044)
- Variants of `NormalError` changed (#1044)

## [0.3.0] - 2020-08-25
- Move alias method for `WeightedIndex` from `rand` (#945)
- Rename `WeightedIndex` to `WeightedAliasIndex` (#1008)
- Replace custom `Float` trait with `num-traits::Float` (#987)
- Enable `no_std` support via `num-traits` math functions (#987)
- Remove `Distribution<u64>` impl for `Poisson` (#987)
- Tweak `Dirichlet` and `alias_method` to use boxed slice instead of `Vec` (#987)
- Use whitelist for package contents, reducing size by 5kb (#983)
- Add case `lambda = 0` in the parametrization of `Exp` (#972)
- Implement inverse Gaussian distribution (#954)
- Reformatting and use of `rustfmt::skip` (#926)
- All error types now implement `std::error::Error` (#919)
- Re-exported `rand::distributions::BernoulliError` (#919)
- Add value stability tests for distributions (#891)

## [0.2.2] - 2019-09-10
- Fix version requirement on rand lib (#847)
- Clippy fixes & suppression (#840)

## [0.2.1] - 2019-06-29
- Update dependency to support Rand 0.7
- Doc link fixes

## [0.2.0] - 2019-06-06
- Remove `new` constructors for zero-sized types
- Add Pert distribution
- Fix undefined behavior in `Poisson`
- Make all distributions return `Result`s instead of panicking
- Implement `f32` support for most distributions
- Rename `UnitSphereSurface` to `UnitSphere`
- Implement `UnitBall` and `UnitDisc`

## [0.1.0] - 2019-06-06
Initial release. This is equivalent to the code in `rand` 0.6.5.<|MERGE_RESOLUTION|>--- conflicted
+++ resolved
@@ -10,13 +10,10 @@
 - Move some of the computations in Binomial from `sample` to `new` (#1484)
 - Add Kolmogorov Smirnov test for sampling of `Normal` and `Binomial` (#1494)
 - Add Kolmogorov Smirnov test for more distributions (#1504)
-<<<<<<< HEAD
-- Change parameter type of `Zipf::new`: `n` is now floating-point (#1518)
-=======
 - Mark `WeightError`, `PoissonError`, `BinomialError` as `#[non_exhaustive]` (#1480).
 - Remove support for generating `isize` and `usize` values with `Standard`, `Uniform` and `Fill` and usage as a `WeightedAliasIndex` weight (#1487)
 - Limit the maximal acceptable lambda for `Poisson` to solve (#1312) (#1498)
->>>>>>> 0c36c6ca
+- Change parameter type of `Zipf::new`: `n` is now floating-point (#1518)
 
 ### Added
 - Add plots for `rand_distr` distributions to documentation (#1434)
