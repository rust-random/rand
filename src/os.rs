// Copyright 2013-2015 The Rust Project Developers. See the COPYRIGHT
// file at the top-level directory of this distribution and at
// http://rust-lang.org/COPYRIGHT.
//
// Licensed under the Apache License, Version 2.0 <LICENSE-APACHE or
// http://www.apache.org/licenses/LICENSE-2.0> or the MIT license
// <LICENSE-MIT or http://opensource.org/licenses/MIT>, at your
// option. This file may not be copied, modified, or distributed
// except according to those terms.

//! Interfaces to the operating system provided random number
//! generators.

use std::fmt;
use std::io::Read;

use {Rng, Error, ErrorKind};
// TODO: replace many of the panics below with Result error handling

/// A random number generator that retrieves randomness straight from
/// the operating system.
///
/// Platform sources:
///
/// - Unix-like systems (Linux, Android, Mac OSX): read directly from
///   `/dev/urandom`, or from `getrandom(2)` system call if available.
/// - OpenBSD: calls `getentropy(2)`
/// - FreeBSD: uses the `kern.arandom` `sysctl(2)` mib
/// - Windows: calls `RtlGenRandom`, exported from `advapi32.dll` as
///   `SystemFunction036`.
/// - iOS: calls SecRandomCopyBytes as /dev/(u)random is sandboxed.
///
/// This usually does not block. On some systems (e.g. FreeBSD, OpenBSD,
/// Max OS X, and modern Linux) this may block very early in the init
/// process, if the CSPRNG has not been seeded yet.[1]
///
/// [1] See <https://www.python.org/dev/peps/pep-0524/> for a more
///     in-depth discussion.
#[allow(unused)]    // not used by all targets
pub struct OsRng(imp::OsRng);

impl fmt::Debug for OsRng {
    fn fmt(&self, f: &mut fmt::Formatter) -> fmt::Result {
        self.0.fmt(f)
    }
}

impl OsRng {
    /// Create a new `OsRng`.
    pub fn new() -> Result<OsRng, Error> {
        imp::OsRng::new().map(OsRng)
    }
}

impl Rng for OsRng {
    fn next_u32(&mut self) -> u32 {
        // note: `next_u32_via_fill` does a byte-swap on big-endian
        // architectures, which is not really needed here
        ::rand_core::impls::next_u32_via_fill(self)
    }

    fn next_u64(&mut self) -> u64 {
        ::rand_core::impls::next_u64_via_fill(self)
    }

    #[cfg(feature = "i128_support")]
    fn next_u128(&mut self) -> u128 {
        ::rand_core::impls::next_u128_via_fill(self)
    }

    fn fill_bytes(&mut self, dest: &mut [u8]) {
        ::rand_core::impls::fill_via_try_fill(self, dest)
    }

    fn try_fill(&mut self, v: &mut [u8]) -> Result<(), Error> {
        self.0.try_fill(v)
    }
}

// Specialisation of `ReadRng` for our purposes
#[derive(Debug)]
struct ReadRng<R> (R);

impl<R: Read> ReadRng<R> {
    #[allow(unused)]    // not used by all targets
    fn try_fill(&mut self, dest: &mut [u8]) -> Result<(), Error> {
        if dest.len() == 0 { return Ok(()); }
        // Use `std::io::read_exact`, which retries on `ErrorKind::Interrupted`.
        self.0.read_exact(dest).map_err(|err| {
            Error::with_cause(ErrorKind::Unavailable, "error reading random device", err)
        })
    }
}

#[cfg(all(unix, not(target_os = "ios"),
          not(target_os = "nacl"),
          not(target_os = "freebsd"),
          not(target_os = "fuchsia"),
          not(target_os = "openbsd"),
          not(target_os = "redox")))]
mod imp {
    extern crate libc;

    use self::OsRngInner::*;
    use super::ReadRng;
    use {Error, ErrorKind};

    use std::io;
    use std::fs::File;

    #[cfg(all(target_os = "linux",
              any(target_arch = "x86_64",
                  target_arch = "x86",
                  target_arch = "arm",
                  target_arch = "aarch64",
                  target_arch = "powerpc")))]
    fn getrandom(buf: &mut [u8]) -> libc::c_long {
        extern "C" {
            fn syscall(number: libc::c_long, ...) -> libc::c_long;
        }

        #[cfg(target_arch = "x86_64")]
        const NR_GETRANDOM: libc::c_long = 318;
        #[cfg(target_arch = "x86")]
        const NR_GETRANDOM: libc::c_long = 355;
        #[cfg(target_arch = "arm")]
        const NR_GETRANDOM: libc::c_long = 384;
        #[cfg(target_arch = "aarch64")]
        const NR_GETRANDOM: libc::c_long = 278;
        #[cfg(target_arch = "powerpc")]
        const NR_GETRANDOM: libc::c_long = 384;
        
        const GRND_NONBLOCK: libc::c_uint = 0x0001;

        unsafe {
            syscall(NR_GETRANDOM, buf.as_mut_ptr(), buf.len(), GRND_NONBLOCK)
        }
    }

    #[cfg(not(all(target_os = "linux",
                  any(target_arch = "x86_64",
                      target_arch = "x86",
                      target_arch = "arm",
                      target_arch = "aarch64",
                      target_arch = "powerpc"))))]
    fn getrandom(_buf: &mut [u8]) -> libc::c_long { -1 }

    fn getrandom_try_fill(v: &mut [u8]) -> Result<(), Error> {
        let mut read = 0;
        let len = v.len();
        while read < len {
            let result = getrandom(&mut v[read..]);
            if result == -1 {
                let err = io::Error::last_os_error();
                let kind = err.kind();
                if kind == io::ErrorKind::Interrupted {
                    continue;
                } else if kind == io::ErrorKind::WouldBlock {
                    // Potentially this would waste bytes, but since we use
                    // /dev/urandom blocking only happens if not initialised.
                    // Also, wasting the bytes in v doesn't matter very much.
                    return Err(Error::new(ErrorKind::NotReady, "getrandom not ready"));
                } else {
                    return Err(Error::with_cause(
                        ErrorKind::Unavailable,
                        "unexpected getrandom error",
                        err,
                    ));
                }
            } else {
                read += result as usize;
            }
        }
        Ok(())
    }

    #[cfg(all(target_os = "linux",
              any(target_arch = "x86_64",
                  target_arch = "x86",
                  target_arch = "arm",
                  target_arch = "aarch64",
                  target_arch = "powerpc")))]
    fn is_getrandom_available() -> bool {
        use std::sync::atomic::{AtomicBool, ATOMIC_BOOL_INIT, Ordering};
        use std::sync::{Once, ONCE_INIT};

        static CHECKER: Once = ONCE_INIT;
        static AVAILABLE: AtomicBool = ATOMIC_BOOL_INIT;

        CHECKER.call_once(|| {
            let mut buf: [u8; 0] = [];
            let result = getrandom(&mut buf);
            let available = if result == -1 {
                let err = io::Error::last_os_error().raw_os_error();
                err != Some(libc::ENOSYS)
            } else {
                true
            };
            AVAILABLE.store(available, Ordering::Relaxed);
        });

        AVAILABLE.load(Ordering::Relaxed)
    }

    #[cfg(not(all(target_os = "linux",
                  any(target_arch = "x86_64",
                      target_arch = "x86",
                      target_arch = "arm",
                      target_arch = "aarch64",
                      target_arch = "powerpc"))))]
    fn is_getrandom_available() -> bool { false }

    #[derive(Debug)]
    pub struct OsRng {
        inner: OsRngInner,
    }

    #[derive(Debug)]
    enum OsRngInner {
        OsGetrandomRng,
        OsReadRng(ReadRng<File>),
    }

    impl OsRng {
        pub fn new() -> Result<OsRng, Error> {
            if is_getrandom_available() {
                return Ok(OsRng { inner: OsGetrandomRng });
            }

            let reader = File::open("/dev/urandom").map_err(|err| {
                Error::with_cause(ErrorKind::Unavailable, "error opening random device", err)
            })?;
            let reader_rng = ReadRng(reader);

            Ok(OsRng { inner: OsReadRng(reader_rng) })
        }
        
        pub fn try_fill(&mut self, v: &mut [u8]) -> Result<(), Error> {
            match self.inner {
                OsGetrandomRng => getrandom_try_fill(v),
                OsReadRng(ref mut rng) => rng.try_fill(v)
            }
        }
    }
}

#[cfg(target_os = "ios")]
mod imp {
    extern crate libc;

    use {Error, ErrorKind};
    
    use std::io;
    use self::libc::{c_int, size_t};

    #[derive(Debug)]
    pub struct OsRng;

    enum SecRandom {}

    #[allow(non_upper_case_globals)]
    const kSecRandomDefault: *const SecRandom = 0 as *const SecRandom;

    #[link(name = "Security", kind = "framework")]
    extern {
        fn SecRandomCopyBytes(rnd: *const SecRandom,
                              count: size_t, bytes: *mut u8) -> c_int;
    }

    impl OsRng {
        pub fn new() -> Result<OsRng, Error> {
            Ok(OsRng)
        }
        pub fn try_fill(&mut self, v: &mut [u8]) -> Result<(), Error> {
            let ret = unsafe {
                SecRandomCopyBytes(kSecRandomDefault, v.len() as size_t, v.as_mut_ptr())
            };
            if ret == -1 {
                Err(Error::with_cause(
                    ErrorKind::Unavailable,
                    "couldn't generate random bytes",
                    io::Error::last_os_error()))
            } else {
                Ok(())
            }
        }
    }
}

#[cfg(target_os = "freebsd")]
mod imp {
    extern crate libc;

    use {Error, ErrorKind};
    
    use std::ptr;

    #[derive(Debug)]
    pub struct OsRng;

    impl OsRng {
        pub fn new() -> Result<OsRng, Error> {
            Ok(OsRng)
        }
        pub fn try_fill(&mut self, v: &mut [u8]) -> Result<(), Error> {
            let mib = [libc::CTL_KERN, libc::KERN_ARND];
            // kern.arandom permits a maximum buffer size of 256 bytes
            for s in v.chunks_mut(256) {
                let mut s_len = s.len();
                let ret = unsafe {
                    libc::sysctl(mib.as_ptr(), mib.len() as libc::c_uint,
                                 s.as_mut_ptr() as *mut _, &mut s_len,
                                 ptr::null(), 0)
                };
                if ret == -1 || s_len != s.len() {
                    // Old format string:
                    // "kern.arandom sysctl failed! (returned {}, s.len() {}, oldlenp {})"
                    return Err(Error::new(
                        ErrorKind::Unavailable,
                        "kern.arandom sysctl failed"));
                }
            }
            Ok(())
        }
    }
}

#[cfg(target_os = "openbsd")]
mod imp {
    extern crate libc;

    use {Error, ErrorKind};
    
    use std::io;

    #[derive(Debug)]
    pub struct OsRng;

    impl OsRng {
        pub fn new() -> Result<OsRng, Error> {
            Ok(OsRng)
        }
        pub fn try_fill(&mut self, v: &mut [u8]) -> Result<(), Error> {
            // getentropy(2) permits a maximum buffer size of 256 bytes
            for s in v.chunks_mut(256) {
                let ret = unsafe {
                    libc::getentropy(s.as_mut_ptr() as *mut libc::c_void, s.len())
                };
                if ret == -1 {
                    return Err(Error::with_cause(
                        ErrorKind::Unavailable,
                        "getentropy failed",
                        io::Error::last_os_error()));
                }
            }
            Ok(())
        }
    }
}

#[cfg(target_os = "redox")]
mod imp {
    use {Error, ErrorKind};
    
    use std::io;
    use std::fs::File;
    use super::ReadRng;

    #[derive(Debug)]
    pub struct OsRng {
        inner: ReadRng<File>,
    }

    impl OsRng {
        pub fn new() -> Result<OsRng, Error> {
            let reader = File::open("rand:").map_err(|err| {
                Error::with_cause(ErrorKind::Unavailable, "error opening random device", err)
            })?;
            let reader_rng = ReadRng(reader);

            Ok(OsRng { inner: reader_rng })
        }
        pub fn try_fill(&mut self, v: &mut [u8]) -> Result<(), Error> {
            self.inner.try_fill(v)
        }
    }
}

#[cfg(target_os = "fuchsia")]
mod imp {
    extern crate fuchsia_zircon;

    use {Error, ErrorKind};
    
    use std::io;

    #[derive(Debug)]
    pub struct OsRng;

    impl OsRng {
        pub fn new() -> Result<OsRng, Error> {
            Ok(OsRng)
        }
        pub fn try_fill(&mut self, v: &mut [u8]) -> Result<(), Error> {
            for s in v.chunks_mut(fuchsia_zircon::ZX_CPRNG_DRAW_MAX_LEN) {
                let mut filled = 0;
                while filled < s.len() {
                    match fuchsia_zircon::cprng_draw(&mut s[filled..]) {
                        Ok(actual) => filled += actual,
                        Err(e) => {
                            return Err(Error::with_cause(
                                ErrorKind::Unavailable,
                                "cprng_draw failed",
                                e));
                        }
                    };
                }
            }
            Ok(())
        }
    }
}

#[cfg(windows)]
mod imp {
<<<<<<< HEAD
    use {Error, ErrorKind};
    
=======
    extern crate winapi;

>>>>>>> 06d2645d
    use std::io;

    use self::winapi::shared::minwindef::ULONG;
    use self::winapi::um::ntsecapi::RtlGenRandom;
    use self::winapi::um::winnt::PVOID;

    #[derive(Debug)]
    pub struct OsRng;

    impl OsRng {
        pub fn new() -> Result<OsRng, Error> {
            Ok(OsRng)
        }
        pub fn try_fill(&mut self, v: &mut [u8]) -> Result<(), Error> {
            // RtlGenRandom takes an ULONG (u32) for the length so we need to
            // split up the buffer.
            for slice in v.chunks_mut(<ULONG>::max_value() as usize) {
                let ret = unsafe {
                    RtlGenRandom(slice.as_mut_ptr() as PVOID, slice.len() as ULONG)
                };
                if ret == 0 {
                    return Err(Error::with_cause(
                        ErrorKind::Unavailable,
                        "couldn't generate random bytes",
                        io::Error::last_os_error()));
                }
            }
            Ok(())
        }
    }
}

#[cfg(all(target_arch = "wasm32", not(target_os = "emscripten")))]
mod imp {
    use std::io;
    use Rng;

    #[derive(Debug)]
    pub struct OsRng;

    impl OsRng {
        pub fn new() -> Result<OsRng, Error> {
            Err(Error::new(ErrorKind::Unavailable, "not supported on WASM"))
        }
        pub fn try_fill(&mut self, v: &mut [u8]) -> Result<(), Error> {
            Err(Error::new(ErrorKind::Unavailable, "not supported on WASM"))
        }
    }
}

#[cfg(test)]
mod test {
    use std::sync::mpsc::channel;
    use Rng;
    use OsRng;
    use std::thread;

    #[test]
    fn test_os_rng() {
        let mut r = OsRng::new().unwrap();

        r.next_u32();
        r.next_u64();

        let mut v = [0u8; 1000];
        r.try_fill(&mut v).unwrap();
    }

    #[test]
    fn test_os_rng_tasks() {

        let mut txs = vec!();
        for _ in 0..20 {
            let (tx, rx) = channel();
            txs.push(tx);

            thread::spawn(move|| {
                // wait until all the tasks are ready to go.
                rx.recv().unwrap();

                // deschedule to attempt to interleave things as much
                // as possible (XXX: is this a good test?)
                let mut r = OsRng::new().unwrap();
                thread::yield_now();
                let mut v = [0u8; 1000];

                for _ in 0..100 {
                    r.next_u32();
                    thread::yield_now();
                    r.next_u64();
                    thread::yield_now();
                    r.try_fill(&mut v).unwrap();
                    thread::yield_now();
                }
            });
        }

        // start all the tasks
        for tx in txs.iter() {
            tx.send(()).unwrap();
        }
    }
}<|MERGE_RESOLUTION|>--- conflicted
+++ resolved
@@ -423,13 +423,10 @@
 
 #[cfg(windows)]
 mod imp {
-<<<<<<< HEAD
-    use {Error, ErrorKind};
-    
-=======
     extern crate winapi;
-
->>>>>>> 06d2645d
+    
+    use {Error, ErrorKind};
+    
     use std::io;
 
     use self::winapi::shared::minwindef::ULONG;
