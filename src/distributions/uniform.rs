// Copyright 2018-2020 Developers of the Rand project.
// Copyright 2017 The Rust Project Developers.
//
// Licensed under the Apache License, Version 2.0 <LICENSE-APACHE or
// https://www.apache.org/licenses/LICENSE-2.0> or the MIT license
// <LICENSE-MIT or https://opensource.org/licenses/MIT>, at your
// option. This file may not be copied, modified, or distributed
// except according to those terms.

//! A distribution uniformly sampling numbers within a given range.
//!
//! [`Uniform`] is the standard distribution to sample uniformly from a range;
//! e.g. `Uniform::new_inclusive(1, 6).unwrap()` can sample integers from 1 to 6, like a
//! standard die. [`Rng::gen_range`] supports any type supported by [`Uniform`].
//!
//! This distribution is provided with support for several primitive types
//! (all integer and floating-point types) as well as [`std::time::Duration`],
//! and supports extension to user-defined types via a type-specific *back-end*
//! implementation.
//!
//! The types [`UniformInt`], [`UniformFloat`] and [`UniformDuration`] are the
//! back-ends supporting sampling from primitive integer and floating-point
//! ranges as well as from [`std::time::Duration`]; these types do not normally
//! need to be used directly (unless implementing a derived back-end).
//!
//! # Example usage
//!
//! ```
//! use rand::{Rng, thread_rng};
//! use rand::distributions::Uniform;
//!
//! let mut rng = thread_rng();
//! let side = Uniform::new(-10.0, 10.0).unwrap();
//!
//! // sample between 1 and 10 points
//! for _ in 0..rng.gen_range(1..=10) {
//!     // sample a point from the square with sides -10 - 10 in two dimensions
//!     let (x, y) = (rng.sample(side), rng.sample(side));
//!     println!("Point: {}, {}", x, y);
//! }
//! ```
//!
//! # Extending `Uniform` to support a custom type
//!
//! To extend [`Uniform`] to support your own types, write a back-end which
//! implements the [`UniformSampler`] trait, then implement the [`SampleUniform`]
//! helper trait to "register" your back-end. See the `MyF32` example below.
//!
//! At a minimum, the back-end needs to store any parameters needed for sampling
//! (e.g. the target range) and implement `new`, `new_inclusive` and `sample`.
//! Those methods should include an assertion to check the range is valid (i.e.
//! `low < high`). The example below merely wraps another back-end.
//!
//! The `new`, `new_inclusive` and `sample_single` functions use arguments of
//! type SampleBorrow<X> to support passing in values by reference or
//! by value. In the implementation of these functions, you can choose to
//! simply use the reference returned by [`SampleBorrow::borrow`], or you can choose
//! to copy or clone the value, whatever is appropriate for your type.
//!
//! ```
//! use rand::prelude::*;
//! use rand::distributions::uniform::{Uniform, SampleUniform,
//!         UniformSampler, UniformFloat, SampleBorrow, Error};
//!
//! struct MyF32(f32);
//!
//! #[derive(Clone, Copy, Debug)]
//! struct UniformMyF32(UniformFloat<f32>);
//!
//! impl UniformSampler for UniformMyF32 {
//!     type X = MyF32;
//!
//!     fn new<B1, B2>(low: B1, high: B2) -> Result<Self, Error>
//!         where B1: SampleBorrow<Self::X> + Sized,
//!               B2: SampleBorrow<Self::X> + Sized
//!     {
//!         UniformFloat::<f32>::new(low.borrow().0, high.borrow().0).map(UniformMyF32)
//!     }
//!     fn new_inclusive<B1, B2>(low: B1, high: B2) -> Result<Self, Error>
//!         where B1: SampleBorrow<Self::X> + Sized,
//!               B2: SampleBorrow<Self::X> + Sized
//!     {
//!         UniformFloat::<f32>::new_inclusive(low.borrow().0, high.borrow().0).map(UniformMyF32)
//!     }
//!     fn sample<R: Rng + ?Sized>(&self, rng: &mut R) -> Self::X {
//!         MyF32(self.0.sample(rng))
//!     }
//! }
//!
//! impl SampleUniform for MyF32 {
//!     type Sampler = UniformMyF32;
//! }
//!
//! let (low, high) = (MyF32(17.0f32), MyF32(22.0f32));
//! let uniform = Uniform::new(low, high).unwrap();
//! let x = uniform.sample(&mut thread_rng());
//! ```
//!
//! [`SampleUniform`]: crate::distributions::uniform::SampleUniform
//! [`UniformSampler`]: crate::distributions::uniform::UniformSampler
//! [`UniformInt`]: crate::distributions::uniform::UniformInt
//! [`UniformFloat`]: crate::distributions::uniform::UniformFloat
//! [`UniformDuration`]: crate::distributions::uniform::UniformDuration
//! [`SampleBorrow::borrow`]: crate::distributions::uniform::SampleBorrow::borrow

use core::fmt;
use core::time::Duration;
use core::ops::{Range, RangeInclusive};
use std::convert::TryFrom;

use crate::distributions::float::IntoFloat;
use crate::distributions::utils::{BoolAsSIMD, FloatAsSIMD, FloatSIMDUtils, IntAsSIMD, WideningMultiply};
use crate::distributions::Distribution;
#[cfg(feature = "simd_support")]
use crate::distributions::Standard;
use crate::{Rng, RngCore};

#[cfg(not(feature = "std"))]
#[allow(unused_imports)] // rustc doesn't detect that this is actually used
use crate::distributions::utils::Float;

#[cfg(feature = "simd_support")] use core::simd::*;

/// Error type returned from [`Uniform::new`] and `new_inclusive`.
#[derive(Clone, Copy, Debug, PartialEq, Eq)]
pub enum Error {
    /// `low > high`, or equal in case of exclusive range.
    EmptyRange,
    /// Input or range `high - low` is non-finite. Not relevant to integer types.
    NonFinite,
}

impl fmt::Display for Error {
    fn fmt(&self, f: &mut fmt::Formatter<'_>) -> fmt::Result {
        f.write_str(match self {
            Error::EmptyRange => "low > high (or equal if exclusive) in uniform distribution",
            Error::NonFinite => "Non-finite range in uniform distribution",
        })
    }
}

#[cfg(feature = "std")]
#[cfg_attr(doc_cfg, doc(cfg(feature = "std")))]
impl std::error::Error for Error {}

#[cfg(feature = "serde1")]
use serde::{Serialize, Deserialize};

/// Sample values uniformly between two bounds.
///
/// [`Uniform::new`] and [`Uniform::new_inclusive`] construct a uniform
/// distribution sampling from the given range; these functions may do extra
/// work up front to make sampling of multiple values faster. If only one sample
/// from the range is required, [`Rng::gen_range`] can be more efficient.
///
/// When sampling from a constant range, many calculations can happen at
/// compile-time and all methods should be fast; for floating-point ranges and
/// the full range of integer types, this should have comparable performance to
/// the `Standard` distribution.
///
/// Steps are taken to avoid bias, which might be present in naive
/// implementations; for example `rng.gen::<u8>() % 170` samples from the range
/// `[0, 169]` but is twice as likely to select numbers less than 85 than other
/// values. Further, the implementations here give more weight to the high-bits
/// generated by the RNG than the low bits, since with some RNGs the low-bits
/// are of lower quality than the high bits.
///
/// Implementations must sample in `[low, high)` range for
/// `Uniform::new(low, high)`, i.e., excluding `high`. In particular, care must
/// be taken to ensure that rounding never results values `< low` or `>= high`.
///
/// # Example
///
/// ```
/// use std::convert::TryFrom;
/// use rand::distributions::{Distribution, Uniform};
///
/// let between = Uniform::try_from(10..10000).unwrap();
/// let mut rng = rand::thread_rng();
/// let mut sum = 0;
/// for _ in 0..1000 {
///     sum += between.sample(&mut rng);
/// }
/// println!("{}", sum);
/// ```
///
/// For a single sample, [`Rng::gen_range`] may be preferred:
///
/// ```
/// use rand::Rng;
///
/// let mut rng = rand::thread_rng();
/// println!("{}", rng.gen_range(0..10));
/// ```
///
/// [`new`]: Uniform::new
/// [`new_inclusive`]: Uniform::new_inclusive
/// [`Rng::gen_range`]: Rng::gen_range
#[derive(Clone, Copy, Debug, PartialEq)]
#[cfg_attr(feature = "serde1", derive(Serialize, Deserialize))]
#[cfg_attr(feature = "serde1", serde(bound(serialize = "X::Sampler: Serialize")))]
#[cfg_attr(feature = "serde1", serde(bound(deserialize = "X::Sampler: Deserialize<'de>")))]
pub struct Uniform<X: SampleUniform>(X::Sampler);

impl<X: SampleUniform> Uniform<X> {
    /// Create a new `Uniform` instance, which samples uniformly from the half
    /// open range `[low, high)` (excluding `high`).
    ///
    /// Fails if `low >= high`, or if `low`, `high` or the range `high - low` is
    /// non-finite. In release mode, only the range is checked.
    pub fn new<B1, B2>(low: B1, high: B2) -> Result<Uniform<X>, Error>
    where
        B1: SampleBorrow<X> + Sized,
        B2: SampleBorrow<X> + Sized,
    {
        X::Sampler::new(low, high).map(Uniform)
    }

    /// Create a new `Uniform` instance, which samples uniformly from the closed
    /// range `[low, high]` (inclusive).
    ///
    /// Fails if `low > high`, or if `low`, `high` or the range `high - low` is
    /// non-finite. In release mode, only the range is checked.
    pub fn new_inclusive<B1, B2>(low: B1, high: B2) -> Result<Uniform<X>, Error>
    where
        B1: SampleBorrow<X> + Sized,
        B2: SampleBorrow<X> + Sized,
    {
        X::Sampler::new_inclusive(low, high).map(Uniform)
    }
}

impl<X: SampleUniform> Distribution<X> for Uniform<X> {
    fn sample<R: Rng + ?Sized>(&self, rng: &mut R) -> X {
        self.0.sample(rng)
    }
}

/// Helper trait for creating objects using the correct implementation of
/// [`UniformSampler`] for the sampling type.
///
/// See the [module documentation] on how to implement [`Uniform`] range
/// sampling for a custom type.
///
/// [module documentation]: crate::distributions::uniform
pub trait SampleUniform: Sized {
    /// The `UniformSampler` implementation supporting type `X`.
    type Sampler: UniformSampler<X = Self>;
}

/// Helper trait handling actual uniform sampling.
///
/// See the [module documentation] on how to implement [`Uniform`] range
/// sampling for a custom type.
///
/// Implementation of [`sample_single`] is optional, and is only useful when
/// the implementation can be faster than `Self::new(low, high).sample(rng)`.
///
/// [module documentation]: crate::distributions::uniform
/// [`sample_single`]: UniformSampler::sample_single
pub trait UniformSampler: Sized {
    /// The type sampled by this implementation.
    type X;

    /// Construct self, with inclusive lower bound and exclusive upper bound `[low, high)`.
    ///
    /// Usually users should not call this directly but prefer to use
    /// [`Uniform::new`].
    fn new<B1, B2>(low: B1, high: B2) -> Result<Self, Error>
    where
        B1: SampleBorrow<Self::X> + Sized,
        B2: SampleBorrow<Self::X> + Sized;

    /// Construct self, with inclusive bounds `[low, high]`.
    ///
    /// Usually users should not call this directly but prefer to use
    /// [`Uniform::new_inclusive`].
    fn new_inclusive<B1, B2>(low: B1, high: B2) -> Result<Self, Error>
    where
        B1: SampleBorrow<Self::X> + Sized,
        B2: SampleBorrow<Self::X> + Sized;

    /// Sample a value.
    fn sample<R: Rng + ?Sized>(&self, rng: &mut R) -> Self::X;

    /// Sample a single value uniformly from a range with inclusive lower bound
    /// and exclusive upper bound `[low, high)`.
    ///
    /// By default this is implemented using
    /// `UniformSampler::new(low, high).sample(rng)`. However, for some types
    /// more optimal implementations for single usage may be provided via this
    /// method (which is the case for integers and floats).
    /// Results may not be identical.
    ///
    /// Note that to use this method in a generic context, the type needs to be
    /// retrieved via `SampleUniform::Sampler` as follows:
    /// ```
    /// use rand::{thread_rng, distributions::uniform::{SampleUniform, UniformSampler}};
    /// # #[allow(unused)]
    /// fn sample_from_range<T: SampleUniform>(lb: T, ub: T) -> T {
    ///     let mut rng = thread_rng();
    ///     <T as SampleUniform>::Sampler::sample_single(lb, ub, &mut rng).unwrap()
    /// }
    /// ```
    fn sample_single<R: Rng + ?Sized, B1, B2>(low: B1, high: B2, rng: &mut R) -> Result<Self::X, Error>
    where
        B1: SampleBorrow<Self::X> + Sized,
        B2: SampleBorrow<Self::X> + Sized,
    {
        let uniform: Self = UniformSampler::new(low, high)?;
        Ok(uniform.sample(rng))
    }

    /// Sample a single value uniformly from a range with inclusive lower bound
    /// and inclusive upper bound `[low, high]`.
    ///
    /// By default this is implemented using
    /// `UniformSampler::new_inclusive(low, high).sample(rng)`. However, for
    /// some types more optimal implementations for single usage may be provided
    /// via this method.
    /// Results may not be identical.
    fn sample_single_inclusive<R: Rng + ?Sized, B1, B2>(low: B1, high: B2, rng: &mut R)
        -> Result<Self::X, Error>
        where B1: SampleBorrow<Self::X> + Sized,
              B2: SampleBorrow<Self::X> + Sized
    {
        let uniform: Self = UniformSampler::new_inclusive(low, high)?;
        Ok(uniform.sample(rng))
    }
}

impl<X: SampleUniform> TryFrom<Range<X>> for Uniform<X> {
    type Error = Error;

    fn try_from(r: ::core::ops::Range<X>) -> Result<Uniform<X>, Error> {
        Uniform::new(r.start, r.end)
    }
}

impl<X: SampleUniform> TryFrom<RangeInclusive<X>> for Uniform<X> {
    type Error = Error;

    fn try_from(r: ::core::ops::RangeInclusive<X>) -> Result<Uniform<X>, Error> {
        Uniform::new_inclusive(r.start(), r.end())
    }
}


/// Helper trait similar to [`Borrow`] but implemented
/// only for SampleUniform and references to SampleUniform in
/// order to resolve ambiguity issues.
///
/// [`Borrow`]: std::borrow::Borrow
pub trait SampleBorrow<Borrowed> {
    /// Immutably borrows from an owned value. See [`Borrow::borrow`]
    ///
    /// [`Borrow::borrow`]: std::borrow::Borrow::borrow
    fn borrow(&self) -> &Borrowed;
}
impl<Borrowed> SampleBorrow<Borrowed> for Borrowed
where Borrowed: SampleUniform
{
    #[inline(always)]
    fn borrow(&self) -> &Borrowed {
        self
    }
}
impl<'a, Borrowed> SampleBorrow<Borrowed> for &'a Borrowed
where Borrowed: SampleUniform
{
    #[inline(always)]
    fn borrow(&self) -> &Borrowed {
        self
    }
}

/// Range that supports generating a single sample efficiently.
///
/// Any type implementing this trait can be used to specify the sampled range
/// for `Rng::gen_range`.
pub trait SampleRange<T> {
    /// Generate a sample from the given range.
    fn sample_single<R: RngCore + ?Sized>(self, rng: &mut R) -> Result<T, Error>;

    /// Check whether the range is empty.
    fn is_empty(&self) -> bool;
}

impl<T: SampleUniform + PartialOrd> SampleRange<T> for Range<T> {
    #[inline]
    fn sample_single<R: RngCore + ?Sized>(self, rng: &mut R) -> Result<T, Error> {
        T::Sampler::sample_single(self.start, self.end, rng)
    }

    #[inline]
    fn is_empty(&self) -> bool {
        !(self.start < self.end)
    }
}

impl<T: SampleUniform + PartialOrd> SampleRange<T> for RangeInclusive<T> {
    #[inline]
    fn sample_single<R: RngCore + ?Sized>(self, rng: &mut R) -> Result<T, Error> {
        T::Sampler::sample_single_inclusive(self.start(), self.end(), rng)
    }

    #[inline]
    fn is_empty(&self) -> bool {
        !(self.start() <= self.end())
    }
}


////////////////////////////////////////////////////////////////////////////////

// What follows are all back-ends.


/// The back-end implementing [`UniformSampler`] for integer types.
///
/// Unless you are implementing [`UniformSampler`] for your own type, this type
/// should not be used directly, use [`Uniform`] instead.
///
/// # Implementation notes
///
/// For simplicity, we use the same generic struct `UniformInt<X>` for all
/// integer types `X`. This gives us only one field type, `X`; to store unsigned
/// values of this size, we take use the fact that these conversions are no-ops.
///
/// For a closed range, the number of possible numbers we should generate is
/// `range = (high - low + 1)`. To avoid bias, we must ensure that the size of
/// our sample space, `zone`, is a multiple of `range`; other values must be
/// rejected (by replacing with a new random sample).
///
/// As a special case, we use `range = 0` to represent the full range of the
/// result type (i.e. for `new_inclusive($ty::MIN, $ty::MAX)`).
///
/// The optimum `zone` is the largest product of `range` which fits in our
/// (unsigned) target type. We calculate this by calculating how many numbers we
/// must reject: `reject = (MAX + 1) % range = (MAX - range + 1) % range`. Any (large)
/// product of `range` will suffice, thus in `sample_single` we multiply by a
/// power of 2 via bit-shifting (faster but may cause more rejections).
///
/// The smallest integer PRNGs generate is `u32`. For 8- and 16-bit outputs we
/// use `u32` for our `zone` and samples (because it's not slower and because
/// it reduces the chance of having to reject a sample). In this case we cannot
/// store `zone` in the target type since it is too large, however we know
/// `ints_to_reject < range <= $unsigned::MAX`.
///
/// An alternative to using a modulus is widening multiply: After a widening
/// multiply by `range`, the result is in the high word. Then comparing the low
/// word against `zone` makes sure our distribution is uniform.
#[derive(Clone, Copy, Debug, PartialEq)]
#[cfg_attr(feature = "serde1", derive(Serialize, Deserialize))]
pub struct UniformInt<X> {
    low: X,
    range: X,
    z: X, // either ints_to_reject or zone depending on implementation
}

macro_rules! uniform_int_impl {
    ($ty:ty, $unsigned:ident, $u_large:ident) => {
        impl SampleUniform for $ty {
            type Sampler = UniformInt<$ty>;
        }

        impl UniformSampler for UniformInt<$ty> {
            // We play free and fast with unsigned vs signed here
            // (when $ty is signed), but that's fine, since the
            // contract of this macro is for $ty and $unsigned to be
            // "bit-equal", so casting between them is a no-op.

            type X = $ty;

            #[inline] // if the range is constant, this helps LLVM to do the
                      // calculations at compile-time.
            fn new<B1, B2>(low_b: B1, high_b: B2) -> Result<Self, Error>
            where
                B1: SampleBorrow<Self::X> + Sized,
                B2: SampleBorrow<Self::X> + Sized,
            {
                let low = *low_b.borrow();
                let high = *high_b.borrow();
                if !(low < high) {
                    return Err(Error::EmptyRange);
                }
                UniformSampler::new_inclusive(low, high - 1)
            }

            #[inline] // if the range is constant, this helps LLVM to do the
                      // calculations at compile-time.
            fn new_inclusive<B1, B2>(low_b: B1, high_b: B2) -> Result<Self, Error>
            where
                B1: SampleBorrow<Self::X> + Sized,
                B2: SampleBorrow<Self::X> + Sized,
            {
                let low = *low_b.borrow();
                let high = *high_b.borrow();
                if !(low <= high) {
                    return Err(Error::EmptyRange);
                }
                let unsigned_max = ::core::$u_large::MAX;

                let range = high.wrapping_sub(low).wrapping_add(1) as $unsigned;
                let ints_to_reject = if range > 0 {
                    let range = $u_large::from(range);
                    (unsigned_max - range + 1) % range
                } else {
                    0
                };

                Ok(UniformInt {
                    low,
                    // These are really $unsigned values, but store as $ty:
                    range: range as $ty,
                    z: ints_to_reject as $unsigned as $ty,
                })
            }

            #[inline]
            fn sample<R: Rng + ?Sized>(&self, rng: &mut R) -> Self::X {
                let range = self.range as $unsigned as $u_large;
                if range > 0 {
                    let unsigned_max = ::core::$u_large::MAX;
                    let zone = unsigned_max - (self.z as $unsigned as $u_large);
                    loop {
                        let v: $u_large = rng.gen();
                        let (hi, lo) = v.wmul(range);
                        if lo <= zone {
                            return self.low.wrapping_add(hi as $ty);
                        }
                    }
                } else {
                    // Sample from the entire integer range.
                    rng.gen()
                }
            }

            #[inline]
            fn sample_single<R: Rng + ?Sized, B1, B2>(low_b: B1, high_b: B2, rng: &mut R) -> Result<Self::X, Error>
            where
                B1: SampleBorrow<Self::X> + Sized,
                B2: SampleBorrow<Self::X> + Sized,
            {
                let low = *low_b.borrow();
                let high = *high_b.borrow();
                if !(low < high) {
                    return Err(Error::EmptyRange);
                }
                Self::sample_single_inclusive(low, high - 1, rng)
            }

            #[inline]
            fn sample_single_inclusive<R: Rng + ?Sized, B1, B2>(low_b: B1, high_b: B2, rng: &mut R) -> Result<Self::X, Error>
            where
                B1: SampleBorrow<Self::X> + Sized,
                B2: SampleBorrow<Self::X> + Sized,
            {
                let low = *low_b.borrow();
                let high = *high_b.borrow();
                if !(low <= high) {
                    return Err(Error::EmptyRange);
                }
                let range = high.wrapping_sub(low).wrapping_add(1) as $unsigned as $u_large;
                // If the above resulted in wrap-around to 0, the range is $ty::MIN..=$ty::MAX,
                // and any integer will do.
                if range == 0 {
                    return Ok(rng.gen());
                }

                let zone = if ::core::$unsigned::MAX <= ::core::u16::MAX as $unsigned {
                    // Using a modulus is faster than the approximation for
                    // i8 and i16. I suppose we trade the cost of one
                    // modulus for near-perfect branch prediction.
                    let unsigned_max: $u_large = ::core::$u_large::MAX;
                    let ints_to_reject = (unsigned_max - range + 1) % range;
                    unsigned_max - ints_to_reject
                } else {
                    // conservative but fast approximation. `- 1` is necessary to allow the
                    // same comparison without bias.
                    (range << range.leading_zeros()).wrapping_sub(1)
                };

                loop {
                    let v: $u_large = rng.gen();
                    let (hi, lo) = v.wmul(range);
                    if lo <= zone {
                        return Ok(low.wrapping_add(hi as $ty));
                    }
                }
            }
        }
    };
}

uniform_int_impl! { i8, u8, u32 }
uniform_int_impl! { i16, u16, u32 }
uniform_int_impl! { i32, u32, u32 }
uniform_int_impl! { i64, u64, u64 }
uniform_int_impl! { i128, u128, u128 }
uniform_int_impl! { isize, usize, usize }
uniform_int_impl! { u8, u8, u32 }
uniform_int_impl! { u16, u16, u32 }
uniform_int_impl! { u32, u32, u32 }
uniform_int_impl! { u64, u64, u64 }
uniform_int_impl! { usize, usize, usize }
uniform_int_impl! { u128, u128, u128 }

#[cfg(feature = "simd_support")]
macro_rules! uniform_simd_int_impl {
    ($ty:ident, $unsigned:ident) => {
        // The "pick the largest zone that can fit in an `u32`" optimization
        // is less useful here. Multiple lanes complicate things, we don't
        // know the PRNG's minimal output size, and casting to a larger vector
        // is generally a bad idea for SIMD performance. The user can still
        // implement it manually.
        impl<const LANES: usize> SampleUniform for Simd<$ty, LANES>
        where
            LaneCount<LANES>: SupportedLaneCount,
            Simd<$unsigned, LANES>:
                WideningMultiply<Output = (Simd<$unsigned, LANES>, Simd<$unsigned, LANES>)>,
            Standard: Distribution<Simd<$unsigned, LANES>>,
        {
            type Sampler = UniformInt<Simd<$ty, LANES>>;
        }

        impl<const LANES: usize> UniformSampler for UniformInt<Simd<$ty, LANES>>
        where
            LaneCount<LANES>: SupportedLaneCount,
            Simd<$unsigned, LANES>:
                WideningMultiply<Output = (Simd<$unsigned, LANES>, Simd<$unsigned, LANES>)>,
            Standard: Distribution<Simd<$unsigned, LANES>>,
        {
            type X = Simd<$ty, LANES>;

            #[inline] // if the range is constant, this helps LLVM to do the
                      // calculations at compile-time.
            fn new<B1, B2>(low_b: B1, high_b: B2) -> Result<Self, Error>
                where B1: SampleBorrow<Self::X> + Sized,
                      B2: SampleBorrow<Self::X> + Sized
            {
                let low = *low_b.borrow();
                let high = *high_b.borrow();
<<<<<<< HEAD
                if !(low.lt(high).all()) {
                    return Err(Error::EmptyRange);
                }
                UniformSampler::new_inclusive(low, high - 1)
=======
                assert!(low.simd_lt(high).all(), "Uniform::new called with `low >= high`");
                UniformSampler::new_inclusive(low, high - Simd::splat(1))
>>>>>>> 81d7dc72
            }

            #[inline] // if the range is constant, this helps LLVM to do the
                      // calculations at compile-time.
            fn new_inclusive<B1, B2>(low_b: B1, high_b: B2) -> Result<Self, Error>
                where B1: SampleBorrow<Self::X> + Sized,
                      B2: SampleBorrow<Self::X> + Sized
            {
                let low = *low_b.borrow();
                let high = *high_b.borrow();
<<<<<<< HEAD
                if !(low.le(high).all()) {
                    return Err(Error::EmptyRange);
                }
                let unsigned_max = ::core::$u_scalar::MAX;
=======
                assert!(low.simd_le(high).all(),
                        "Uniform::new_inclusive called with `low > high`");
                let unsigned_max = Simd::splat(::core::$unsigned::MAX);
>>>>>>> 81d7dc72

                // NOTE: all `Simd` operations are inherently wrapping,
                //       see https://doc.rust-lang.org/std/simd/struct.Simd.html
                let range: Simd<$unsigned, LANES> = ((high - low) + Simd::splat(1)).cast();
                // `% 0` will panic at runtime.
                let not_full_range = range.simd_gt(Simd::splat(0));
                // replacing 0 with `unsigned_max` allows a faster `select`
                // with bitwise OR
                let modulo = not_full_range.select(range, unsigned_max);
                // wrapping addition
                let ints_to_reject = (unsigned_max - range + Simd::splat(1)) % modulo;
                // When `range` is 0, `lo` of `v.wmul(range)` will always be
                // zero which means only one sample is needed.
                let zone = unsigned_max - ints_to_reject;

                Ok(UniformInt {
                    low,
                    // These are really $unsigned values, but store as $ty:
                    range: range.cast(),
                    z: zone.cast(),
                })
            }

            fn sample<R: Rng + ?Sized>(&self, rng: &mut R) -> Self::X {
                let range: Simd<$unsigned, LANES> = self.range.cast();
                let zone: Simd<$unsigned, LANES> = self.z.cast();

                // This might seem very slow, generating a whole new
                // SIMD vector for every sample rejection. For most uses
                // though, the chance of rejection is small and provides good
                // general performance. With multiple lanes, that chance is
                // multiplied. To mitigate this, we replace only the lanes of
                // the vector which fail, iteratively reducing the chance of
                // rejection. The replacement method does however add a little
                // overhead. Benchmarking or calculating probabilities might
                // reveal contexts where this replacement method is slower.
                let mut v: Simd<$unsigned, LANES> = rng.gen();
                loop {
                    let (hi, lo) = v.wmul(range);
                    let mask = lo.simd_le(zone);
                    if mask.all() {
                        let hi: Simd<$ty, LANES> = hi.cast();
                        // wrapping addition
                        let result = self.low + hi;
                        // `select` here compiles to a blend operation
                        // When `range.eq(0).none()` the compare and blend
                        // operations are avoided.
                        let v: Simd<$ty, LANES> = v.cast();
                        return range.simd_gt(Simd::splat(0)).select(result, v);
                    }
                    // Replace only the failing lanes
                    v = mask.select(v, rng.gen());
                }
            }
        }
    };

    // bulk implementation
    ($(($unsigned:ident, $signed:ident)),+) => {
        $(
            uniform_simd_int_impl!($unsigned, $unsigned);
            uniform_simd_int_impl!($signed, $unsigned);
        )+
    };
}

#[cfg(feature = "simd_support")]
uniform_simd_int_impl! { (u8, i8), (u16, i16), (u32, i32), (u64, i64) }

impl SampleUniform for char {
    type Sampler = UniformChar;
}

/// The back-end implementing [`UniformSampler`] for `char`.
///
/// Unless you are implementing [`UniformSampler`] for your own type, this type
/// should not be used directly, use [`Uniform`] instead.
///
/// This differs from integer range sampling since the range `0xD800..=0xDFFF`
/// are used for surrogate pairs in UCS and UTF-16, and consequently are not
/// valid Unicode code points. We must therefore avoid sampling values in this
/// range.
#[derive(Clone, Copy, Debug)]
#[cfg_attr(feature = "serde1", derive(Serialize, Deserialize))]
pub struct UniformChar {
    sampler: UniformInt<u32>,
}

/// UTF-16 surrogate range start
const CHAR_SURROGATE_START: u32 = 0xD800;
/// UTF-16 surrogate range size
const CHAR_SURROGATE_LEN: u32 = 0xE000 - CHAR_SURROGATE_START;

/// Convert `char` to compressed `u32`
fn char_to_comp_u32(c: char) -> u32 {
    match c as u32 {
        c if c >= CHAR_SURROGATE_START => c - CHAR_SURROGATE_LEN,
        c => c,
    }
}

impl UniformSampler for UniformChar {
    type X = char;

    #[inline] // if the range is constant, this helps LLVM to do the
              // calculations at compile-time.
    fn new<B1, B2>(low_b: B1, high_b: B2) -> Result<Self, Error>
    where
        B1: SampleBorrow<Self::X> + Sized,
        B2: SampleBorrow<Self::X> + Sized,
    {
        let low = char_to_comp_u32(*low_b.borrow());
        let high = char_to_comp_u32(*high_b.borrow());
        let sampler = UniformInt::<u32>::new(low, high);
        sampler.map(|sampler| UniformChar { sampler })
    }

    #[inline] // if the range is constant, this helps LLVM to do the
              // calculations at compile-time.
    fn new_inclusive<B1, B2>(low_b: B1, high_b: B2) -> Result<Self, Error>
    where
        B1: SampleBorrow<Self::X> + Sized,
        B2: SampleBorrow<Self::X> + Sized,
    {
        let low = char_to_comp_u32(*low_b.borrow());
        let high = char_to_comp_u32(*high_b.borrow());
        let sampler = UniformInt::<u32>::new_inclusive(low, high);
        sampler.map(|sampler| UniformChar { sampler })
    }

    fn sample<R: Rng + ?Sized>(&self, rng: &mut R) -> Self::X {
        let mut x = self.sampler.sample(rng);
        if x >= CHAR_SURROGATE_START {
            x += CHAR_SURROGATE_LEN;
        }
        // SAFETY: x must not be in surrogate range or greater than char::MAX.
        // This relies on range constructors which accept char arguments.
        // Validity of input char values is assumed.
        unsafe { core::char::from_u32_unchecked(x) }
    }
}

/// The back-end implementing [`UniformSampler`] for floating-point types.
///
/// Unless you are implementing [`UniformSampler`] for your own type, this type
/// should not be used directly, use [`Uniform`] instead.
///
/// # Implementation notes
///
/// Instead of generating a float in the `[0, 1)` range using [`Standard`], the
/// `UniformFloat` implementation converts the output of an PRNG itself. This
/// way one or two steps can be optimized out.
///
/// The floats are first converted to a value in the `[1, 2)` interval using a
/// transmute-based method, and then mapped to the expected range with a
/// multiply and addition. Values produced this way have what equals 23 bits of
/// random digits for an `f32`, and 52 for an `f64`.
///
/// [`new`]: UniformSampler::new
/// [`new_inclusive`]: UniformSampler::new_inclusive
/// [`Standard`]: crate::distributions::Standard
#[derive(Clone, Copy, Debug, PartialEq)]
#[cfg_attr(feature = "serde1", derive(Serialize, Deserialize))]
pub struct UniformFloat<X> {
    low: X,
    scale: X,
}

macro_rules! uniform_float_impl {
    ($ty:ty, $uty:ident, $f_scalar:ident, $u_scalar:ident, $bits_to_discard:expr) => {
        impl SampleUniform for $ty {
            type Sampler = UniformFloat<$ty>;
        }

        impl UniformSampler for UniformFloat<$ty> {
            type X = $ty;

            fn new<B1, B2>(low_b: B1, high_b: B2) -> Result<Self, Error>
            where
                B1: SampleBorrow<Self::X> + Sized,
                B2: SampleBorrow<Self::X> + Sized,
            {
                let low = *low_b.borrow();
                let high = *high_b.borrow();
                #[cfg(debug_assertions)]
                if !(low.all_finite()) || !(high.all_finite()) {
                    return Err(Error::NonFinite);
                }
                if !(low.all_lt(high)) {
                    return Err(Error::EmptyRange);
                }
                let max_rand = <$ty>::splat(
                    (::core::$u_scalar::MAX >> $bits_to_discard).into_float_with_exponent(0) - 1.0,
                );

                let mut scale = high - low;
                if !(scale.all_finite()) {
                    return Err(Error::NonFinite);
                }

                loop {
                    let mask = (scale * max_rand + low).ge_mask(high);
                    if !mask.any() {
                        break;
                    }
                    scale = scale.decrease_masked(mask);
                }

                debug_assert!(<$ty>::splat(0.0).all_le(scale));

                Ok(UniformFloat { low, scale })
            }

            fn new_inclusive<B1, B2>(low_b: B1, high_b: B2) -> Result<Self, Error>
            where
                B1: SampleBorrow<Self::X> + Sized,
                B2: SampleBorrow<Self::X> + Sized,
            {
                let low = *low_b.borrow();
                let high = *high_b.borrow();
                #[cfg(debug_assertions)]
                if !(low.all_finite()) || !(high.all_finite()) {
                    return Err(Error::NonFinite);
                }
                if !low.all_le(high) {
                    return Err(Error::EmptyRange);
                }
                let max_rand = <$ty>::splat(
                    (::core::$u_scalar::MAX >> $bits_to_discard).into_float_with_exponent(0) - 1.0,
                );

                let mut scale = (high - low) / max_rand;
                if !scale.all_finite() {
                    return Err(Error::NonFinite);
                }

                loop {
                    let mask = (scale * max_rand + low).gt_mask(high);
                    if !mask.any() {
                        break;
                    }
                    scale = scale.decrease_masked(mask);
                }

                debug_assert!(<$ty>::splat(0.0).all_le(scale));

                Ok(UniformFloat { low, scale })
            }

            fn sample<R: Rng + ?Sized>(&self, rng: &mut R) -> Self::X {
                // Generate a value in the range [1, 2)
                let value1_2 = (rng.gen::<$uty>() >> $uty::splat($bits_to_discard)).into_float_with_exponent(0);

<<<<<<< HEAD
                // Get a value in the range [0, 1) to avoid overflowing into infinity when
                // multiplying with scale.
                let value0_1 = value1_2 - 1.0;
=======
                // Get a value in the range [0, 1) in order to avoid
                // overflowing into infinity when multiplying with scale
                let value0_1 = value1_2 - <$ty>::splat(1.0);
>>>>>>> 81d7dc72

                // We don't use `f64::mul_add`, because it is not available with
                // `no_std`. Furthermore, it is slower for some targets (but
                // faster for others). However, the order of multiplication and
                // addition is important, because on some platforms (e.g. ARM)
                // it will be optimized to a single (non-FMA) instruction.
                value0_1 * self.scale + self.low
            }

            #[inline]
            fn sample_single<R: Rng + ?Sized, B1, B2>(low_b: B1, high_b: B2, rng: &mut R) -> Result<Self::X, Error>
            where
                B1: SampleBorrow<Self::X> + Sized,
                B2: SampleBorrow<Self::X> + Sized,
            {
                let low = *low_b.borrow();
                let high = *high_b.borrow();
                #[cfg(debug_assertions)]
                if !low.all_finite() || !high.all_finite() {
                    return Err(Error::NonFinite);
                }
                if !low.all_lt(high) {
                    return Err(Error::EmptyRange);
                }
                let mut scale = high - low;
                if !scale.all_finite() {
                    return Err(Error::NonFinite);
                }

                loop {
                    // Generate a value in the range [1, 2)
                    let value1_2 =
                        (rng.gen::<$uty>() >> $uty::splat($bits_to_discard)).into_float_with_exponent(0);

<<<<<<< HEAD
                    // Get a value in the range [0, 1) to avoid overflowing into infinity when
                    // multiplying with scale.
                    let value0_1 = value1_2 - 1.0;
=======
                    // Get a value in the range [0, 1) in order to avoid
                    // overflowing into infinity when multiplying with scale
                    let value0_1 = value1_2 - <$ty>::splat(1.0);
>>>>>>> 81d7dc72

                    // Doing multiply before addition allows some architectures
                    // to use a single instruction.
                    let res = value0_1 * scale + low;

                    debug_assert!(low.all_le(res) || !scale.all_finite());
                    if res.all_lt(high) {
                        return Ok(res);
                    }

                    // This handles a number of edge cases.
                    // * `low` or `high` is NaN. In this case `scale` and
                    //   `res` are going to end up as NaN.
                    // * `low` is negative infinity and `high` is finite.
                    //   `scale` is going to be infinite and `res` will be
                    //   NaN.
                    // * `high` is positive infinity and `low` is finite.
                    //   `scale` is going to be infinite and `res` will
                    //   be infinite or NaN (if value0_1 is 0).
                    // * `low` is negative infinity and `high` is positive
                    //   infinity. `scale` will be infinite and `res` will
                    //   be NaN.
                    // * `low` and `high` are finite, but `high - low`
                    //   overflows to infinite. `scale` will be infinite
                    //   and `res` will be infinite or NaN (if value0_1 is 0).
                    // So if `high` or `low` are non-finite, we are guaranteed
                    // to fail the `res < high` check above and end up here.
                    //
                    // While we technically should check for non-finite `low`
                    // and `high` before entering the loop, by doing the checks
                    // here instead, we allow the common case to avoid these
                    // checks. But we are still guaranteed that if `low` or
                    // `high` are non-finite we'll end up here and can do the
                    // appropriate checks.
                    //
                    // Likewise, `high - low` overflowing to infinity is also
                    // rare, so handle it here after the common case.
                    let mask = !scale.finite_mask();
                    if mask.any() {
                        if !(low.all_finite() && high.all_finite()) {
                            return Err(Error::NonFinite);
                        }
                        scale = scale.decrease_masked(mask);
                    }
                }
            }
        }
    };
}

uniform_float_impl! { f32, u32, f32, u32, 32 - 23 }
uniform_float_impl! { f64, u64, f64, u64, 64 - 52 }

#[cfg(feature = "simd_support")]
uniform_float_impl! { f32x2, u32x2, f32, u32, 32 - 23 }
#[cfg(feature = "simd_support")]
uniform_float_impl! { f32x4, u32x4, f32, u32, 32 - 23 }
#[cfg(feature = "simd_support")]
uniform_float_impl! { f32x8, u32x8, f32, u32, 32 - 23 }
#[cfg(feature = "simd_support")]
uniform_float_impl! { f32x16, u32x16, f32, u32, 32 - 23 }

#[cfg(feature = "simd_support")]
uniform_float_impl! { f64x2, u64x2, f64, u64, 64 - 52 }
#[cfg(feature = "simd_support")]
uniform_float_impl! { f64x4, u64x4, f64, u64, 64 - 52 }
#[cfg(feature = "simd_support")]
uniform_float_impl! { f64x8, u64x8, f64, u64, 64 - 52 }


/// The back-end implementing [`UniformSampler`] for `Duration`.
///
/// Unless you are implementing [`UniformSampler`] for your own types, this type
/// should not be used directly, use [`Uniform`] instead.
#[derive(Clone, Copy, Debug)]
#[cfg_attr(feature = "serde1", derive(Serialize, Deserialize))]
pub struct UniformDuration {
    mode: UniformDurationMode,
    offset: u32,
}

#[derive(Debug, Copy, Clone)]
#[cfg_attr(feature = "serde1", derive(Serialize, Deserialize))]
enum UniformDurationMode {
    Small {
        secs: u64,
        nanos: Uniform<u32>,
    },
    Medium {
        nanos: Uniform<u64>,
    },
    Large {
        max_secs: u64,
        max_nanos: u32,
        secs: Uniform<u64>,
    },
}

impl SampleUniform for Duration {
    type Sampler = UniformDuration;
}

impl UniformSampler for UniformDuration {
    type X = Duration;

    #[inline]
    fn new<B1, B2>(low_b: B1, high_b: B2) -> Result<Self, Error>
    where
        B1: SampleBorrow<Self::X> + Sized,
        B2: SampleBorrow<Self::X> + Sized,
    {
        let low = *low_b.borrow();
        let high = *high_b.borrow();
        if !(low < high) {
            return Err(Error::EmptyRange);
        }
        UniformDuration::new_inclusive(low, high - Duration::new(0, 1))
    }

    #[inline]
    fn new_inclusive<B1, B2>(low_b: B1, high_b: B2) -> Result<Self, Error>
    where
        B1: SampleBorrow<Self::X> + Sized,
        B2: SampleBorrow<Self::X> + Sized,
    {
        let low = *low_b.borrow();
        let high = *high_b.borrow();
        if !(low <= high) {
            return Err(Error::EmptyRange);
        }

        let low_s = low.as_secs();
        let low_n = low.subsec_nanos();
        let mut high_s = high.as_secs();
        let mut high_n = high.subsec_nanos();

        if high_n < low_n {
            high_s -= 1;
            high_n += 1_000_000_000;
        }

        let mode = if low_s == high_s {
            UniformDurationMode::Small {
                secs: low_s,
                nanos: Uniform::new_inclusive(low_n, high_n)?,
            }
        } else {
            let max = high_s
                .checked_mul(1_000_000_000)
                .and_then(|n| n.checked_add(u64::from(high_n)));

            if let Some(higher_bound) = max {
                let lower_bound = low_s * 1_000_000_000 + u64::from(low_n);
                UniformDurationMode::Medium {
                    nanos: Uniform::new_inclusive(lower_bound, higher_bound)?,
                }
            } else {
                // An offset is applied to simplify generation of nanoseconds
                let max_nanos = high_n - low_n;
                UniformDurationMode::Large {
                    max_secs: high_s,
                    max_nanos,
                    secs: Uniform::new_inclusive(low_s, high_s)?,
                }
            }
        };
        Ok(UniformDuration {
            mode,
            offset: low_n,
        })
    }

    #[inline]
    fn sample<R: Rng + ?Sized>(&self, rng: &mut R) -> Duration {
        match self.mode {
            UniformDurationMode::Small { secs, nanos } => {
                let n = nanos.sample(rng);
                Duration::new(secs, n)
            }
            UniformDurationMode::Medium { nanos } => {
                let nanos = nanos.sample(rng);
                Duration::new(nanos / 1_000_000_000, (nanos % 1_000_000_000) as u32)
            }
            UniformDurationMode::Large {
                max_secs,
                max_nanos,
                secs,
            } => {
                // constant folding means this is at least as fast as `Rng::sample(Range)`
                let nano_range = Uniform::new(0, 1_000_000_000).unwrap();
                loop {
                    let s = secs.sample(rng);
                    let n = nano_range.sample(rng);
                    if !(s == max_secs && n > max_nanos) {
                        let sum = n + self.offset;
                        break Duration::new(s, sum);
                    }
                }
            }
        }
    }
}

#[cfg(test)]
mod tests {
    use super::*;
    use crate::rngs::mock::StepRng;

    #[test]
    #[cfg(feature = "serde1")]
    fn test_serialization_uniform_duration() {
        let distr = UniformDuration::new(Duration::from_secs(10), Duration::from_secs(60)).unwrap();
        let de_distr: UniformDuration = bincode::deserialize(&bincode::serialize(&distr).unwrap()).unwrap();
        assert_eq!(
            distr.offset, de_distr.offset
        );
        match (distr.mode, de_distr.mode) {
            (UniformDurationMode::Small {secs: a_secs, nanos: a_nanos}, UniformDurationMode::Small {secs, nanos}) => {
                assert_eq!(a_secs, secs);

                assert_eq!(a_nanos.0.low, nanos.0.low);
                assert_eq!(a_nanos.0.range, nanos.0.range);
                assert_eq!(a_nanos.0.z, nanos.0.z);
            }
            (UniformDurationMode::Medium {nanos: a_nanos} , UniformDurationMode::Medium {nanos}) => {
                assert_eq!(a_nanos.0.low, nanos.0.low);
                assert_eq!(a_nanos.0.range, nanos.0.range);
                assert_eq!(a_nanos.0.z, nanos.0.z);
            }
            (UniformDurationMode::Large {max_secs:a_max_secs, max_nanos:a_max_nanos, secs:a_secs}, UniformDurationMode::Large {max_secs, max_nanos, secs} ) => {
                assert_eq!(a_max_secs, max_secs);
                assert_eq!(a_max_nanos, max_nanos);

                assert_eq!(a_secs.0.low, secs.0.low);
                assert_eq!(a_secs.0.range, secs.0.range);
                assert_eq!(a_secs.0.z, secs.0.z);
            }
            _ => panic!("`UniformDurationMode` was not serialized/deserialized correctly")
        }
    }

    #[test]
    #[cfg(feature = "serde1")]
    fn test_uniform_serialization() {
        let unit_box: Uniform<i32>  = Uniform::new(-1, 1).unwrap();
        let de_unit_box: Uniform<i32> = bincode::deserialize(&bincode::serialize(&unit_box).unwrap()).unwrap();

        assert_eq!(unit_box.0.low, de_unit_box.0.low);
        assert_eq!(unit_box.0.range, de_unit_box.0.range);
        assert_eq!(unit_box.0.z, de_unit_box.0.z);

        let unit_box: Uniform<f32> = Uniform::new(-1., 1.).unwrap();
        let de_unit_box: Uniform<f32> = bincode::deserialize(&bincode::serialize(&unit_box).unwrap()).unwrap();

        assert_eq!(unit_box.0.low, de_unit_box.0.low);
        assert_eq!(unit_box.0.scale, de_unit_box.0.scale);
    }

    #[test]
    fn test_uniform_bad_limits_equal_int() {
        assert_eq!(Uniform::new(10, 10), Err(Error::EmptyRange));
    }

    #[test]
    fn test_uniform_good_limits_equal_int() {
        let mut rng = crate::test::rng(804);
        let dist = Uniform::new_inclusive(10, 10).unwrap();
        for _ in 0..20 {
            assert_eq!(rng.sample(dist), 10);
        }
    }

    #[test]
    fn test_uniform_bad_limits_flipped_int() {
        assert_eq!(Uniform::new(10, 5), Err(Error::EmptyRange));
    }

    #[test]
    #[cfg_attr(miri, ignore)] // Miri is too slow
    fn test_integers() {
        use core::{i128, u128};
        use core::{i16, i32, i64, i8, isize};
        use core::{u16, u32, u64, u8, usize};

        let mut rng = crate::test::rng(251);
        macro_rules! t {
            ($ty:ident, $v:expr, $le:expr, $lt:expr) => {{
                for &(low, high) in $v.iter() {
                    let my_uniform = Uniform::new(low, high).unwrap();
                    for _ in 0..1000 {
                        let v: $ty = rng.sample(my_uniform);
                        assert!($le(low, v) && $lt(v, high));
                    }

                    let my_uniform = Uniform::new_inclusive(low, high).unwrap();
                    for _ in 0..1000 {
                        let v: $ty = rng.sample(my_uniform);
                        assert!($le(low, v) && $le(v, high));
                    }

                    let my_uniform = Uniform::new(&low, high).unwrap();
                    for _ in 0..1000 {
                        let v: $ty = rng.sample(my_uniform);
                        assert!($le(low, v) && $lt(v, high));
                    }

                    let my_uniform = Uniform::new_inclusive(&low, &high).unwrap();
                    for _ in 0..1000 {
                        let v: $ty = rng.sample(my_uniform);
                        assert!($le(low, v) && $le(v, high));
                    }

                    for _ in 0..1000 {
                        let v = <$ty as SampleUniform>::Sampler::sample_single(low, high, &mut rng).unwrap();
                        assert!($le(low, v) && $lt(v, high));
                    }

                    for _ in 0..1000 {
                        let v = <$ty as SampleUniform>::Sampler::sample_single_inclusive(low, high, &mut rng).unwrap();
                        assert!($le(low, v) && $le(v, high));
                    }
                }
            }};

            // scalar bulk
            ($($ty:ident),*) => {{
                $(t!(
                    $ty,
                    [(0, 10), (10, 127), ($ty::MIN, $ty::MAX)],
                    |x, y| x <= y,
                    |x, y| x < y
                );)*
            }};

            // simd bulk
            ($($ty:ident),* => $scalar:ident) => {{
                $(t!(
                    $ty,
                    [
                        ($ty::splat(0), $ty::splat(10)),
                        ($ty::splat(10), $ty::splat(127)),
                        ($ty::splat($scalar::MIN), $ty::splat($scalar::MAX)),
                    ],
                    |x: $ty, y| x.simd_le(y).all(),
                    |x: $ty, y| x.simd_lt(y).all()
                );)*
            }};
        }
        t!(i8, i16, i32, i64, isize, u8, u16, u32, u64, usize, i128, u128);

        #[cfg(feature = "simd_support")]
        {
            t!(u8x4, u8x8, u8x16, u8x32, u8x64 => u8);
            t!(i8x4, i8x8, i8x16, i8x32, i8x64 => i8);
            t!(u16x2, u16x4, u16x8, u16x16, u16x32 => u16);
            t!(i16x2, i16x4, i16x8, i16x16, i16x32 => i16);
            t!(u32x2, u32x4, u32x8, u32x16 => u32);
            t!(i32x2, i32x4, i32x8, i32x16 => i32);
            t!(u64x2, u64x4, u64x8 => u64);
            t!(i64x2, i64x4, i64x8 => i64);
        }
    }

    #[test]
    #[cfg_attr(miri, ignore)] // Miri is too slow
    fn test_char() {
        let mut rng = crate::test::rng(891);
        let mut max = core::char::from_u32(0).unwrap();
        for _ in 0..100 {
            let c = rng.gen_range('A'..='Z');
            assert!(('A'..='Z').contains(&c));
            max = max.max(c);
        }
        assert_eq!(max, 'Z');
        let d = Uniform::new(
            core::char::from_u32(0xD7F0).unwrap(),
            core::char::from_u32(0xE010).unwrap(),
        ).unwrap();
        for _ in 0..100 {
            let c = d.sample(&mut rng);
            assert!((c as u32) < 0xD800 || (c as u32) > 0xDFFF);
        }
    }

    #[test]
    #[cfg_attr(miri, ignore)] // Miri is too slow
    fn test_floats() {
        let mut rng = crate::test::rng(252);
        let mut zero_rng = StepRng::new(0, 0);
        let mut max_rng = StepRng::new(0xffff_ffff_ffff_ffff, 0);
        macro_rules! t {
            ($ty:ty, $f_scalar:ident, $bits_shifted:expr) => {{
                let v: &[($f_scalar, $f_scalar)] = &[
                    (0.0, 100.0),
                    (-1e35, -1e25),
                    (1e-35, 1e-25),
                    (-1e35, 1e35),
                    (<$f_scalar>::from_bits(0), <$f_scalar>::from_bits(3)),
                    (-<$f_scalar>::from_bits(10), -<$f_scalar>::from_bits(1)),
                    (-<$f_scalar>::from_bits(5), 0.0),
                    (-<$f_scalar>::from_bits(7), -0.0),
                    (0.1 * ::core::$f_scalar::MAX, ::core::$f_scalar::MAX),
                    (-::core::$f_scalar::MAX * 0.2, ::core::$f_scalar::MAX * 0.7),
                ];
                for &(low_scalar, high_scalar) in v.iter() {
                    for lane in 0..<$ty>::LANES {
                        let low = <$ty>::splat(0.0 as $f_scalar).replace(lane, low_scalar);
                        let high = <$ty>::splat(1.0 as $f_scalar).replace(lane, high_scalar);
                        let my_uniform = Uniform::new(low, high).unwrap();
                        let my_incl_uniform = Uniform::new_inclusive(low, high).unwrap();
                        for _ in 0..100 {
                            let v = rng.sample(my_uniform).extract(lane);
                            assert!(low_scalar <= v && v < high_scalar);
                            let v = rng.sample(my_incl_uniform).extract(lane);
                            assert!(low_scalar <= v && v <= high_scalar);
                            let v = <$ty as SampleUniform>::Sampler
                                ::sample_single(low, high, &mut rng).unwrap().extract(lane);
                            assert!(low_scalar <= v && v < high_scalar);
                        }

                        assert_eq!(
                            rng.sample(Uniform::new_inclusive(low, low).unwrap()).extract(lane),
                            low_scalar
                        );

                        assert_eq!(zero_rng.sample(my_uniform).extract(lane), low_scalar);
                        assert_eq!(zero_rng.sample(my_incl_uniform).extract(lane), low_scalar);
                        assert_eq!(<$ty as SampleUniform>::Sampler
                            ::sample_single(low, high, &mut zero_rng).unwrap()
                            .extract(lane), low_scalar);
                        assert!(max_rng.sample(my_uniform).extract(lane) < high_scalar);
                        assert!(max_rng.sample(my_incl_uniform).extract(lane) <= high_scalar);

                        // Don't run this test for really tiny differences between high and low
                        // since for those rounding might result in selecting high for a very
                        // long time.
                        if (high_scalar - low_scalar) > 0.0001 {
                            let mut lowering_max_rng = StepRng::new(
                                0xffff_ffff_ffff_ffff,
                                (-1i64 << $bits_shifted) as u64,
                            );
                            assert!(
                                <$ty as SampleUniform>::Sampler
                                    ::sample_single(low, high, &mut lowering_max_rng).unwrap()
                                    .extract(lane) < high_scalar
                            );
                        }
                    }
                }

                assert_eq!(
                    rng.sample(Uniform::new_inclusive(
                        ::core::$f_scalar::MAX,
                        ::core::$f_scalar::MAX
                    ).unwrap()),
                    ::core::$f_scalar::MAX
                );
                assert_eq!(
                    rng.sample(Uniform::new_inclusive(
                        -::core::$f_scalar::MAX,
                        -::core::$f_scalar::MAX
                    ).unwrap()),
                    -::core::$f_scalar::MAX
                );
            }};
        }

        t!(f32, f32, 32 - 23);
        t!(f64, f64, 64 - 52);
        #[cfg(feature = "simd_support")]
        {
            t!(f32x2, f32, 32 - 23);
            t!(f32x4, f32, 32 - 23);
            t!(f32x8, f32, 32 - 23);
            t!(f32x16, f32, 32 - 23);
            t!(f64x2, f64, 64 - 52);
            t!(f64x4, f64, 64 - 52);
            t!(f64x8, f64, 64 - 52);
        }
    }

    #[test]
    fn test_float_overflow() {
        assert_eq!(Uniform::try_from(::core::f64::MIN..::core::f64::MAX), Err(Error::NonFinite));
    }

    #[test]
    #[should_panic]
    fn test_float_overflow_single() {
        let mut rng = crate::test::rng(252);
        rng.gen_range(::core::f64::MIN..::core::f64::MAX);
    }

    #[test]
    #[cfg(all(
        feature = "std",
        not(target_arch = "wasm32"),
        not(target_arch = "asmjs")
    ))]
    fn test_float_assertions() {
        use super::SampleUniform;
        use std::panic::catch_unwind;
        fn range<T: SampleUniform>(low: T, high: T) {
            let mut rng = crate::test::rng(253);
            T::Sampler::sample_single(low, high, &mut rng).unwrap();
        }

        macro_rules! t {
            ($ty:ident, $f_scalar:ident) => {{
                let v: &[($f_scalar, $f_scalar)] = &[
                    (::std::$f_scalar::NAN, 0.0),
                    (1.0, ::std::$f_scalar::NAN),
                    (::std::$f_scalar::NAN, ::std::$f_scalar::NAN),
                    (1.0, 0.5),
                    (::std::$f_scalar::MAX, -::std::$f_scalar::MAX),
                    (::std::$f_scalar::INFINITY, ::std::$f_scalar::INFINITY),
                    (
                        ::std::$f_scalar::NEG_INFINITY,
                        ::std::$f_scalar::NEG_INFINITY,
                    ),
                    (::std::$f_scalar::NEG_INFINITY, 5.0),
                    (5.0, ::std::$f_scalar::INFINITY),
                    (::std::$f_scalar::NAN, ::std::$f_scalar::INFINITY),
                    (::std::$f_scalar::NEG_INFINITY, ::std::$f_scalar::NAN),
                    (::std::$f_scalar::NEG_INFINITY, ::std::$f_scalar::INFINITY),
                ];
                for &(low_scalar, high_scalar) in v.iter() {
                    for lane in 0..<$ty>::LANES {
                        let low = <$ty>::splat(0.0 as $f_scalar).replace(lane, low_scalar);
                        let high = <$ty>::splat(1.0 as $f_scalar).replace(lane, high_scalar);
                        assert!(catch_unwind(|| range(low, high)).is_err());
                        assert!(Uniform::new(low, high).is_err());
                        assert!(Uniform::new_inclusive(low, high).is_err());
                        assert!(catch_unwind(|| range(low, low)).is_err());
                        assert!(Uniform::new(low, low).is_err());
                    }
                }
            }};
        }

        t!(f32, f32);
        t!(f64, f64);
        #[cfg(feature = "simd_support")]
        {
            t!(f32x2, f32);
            t!(f32x4, f32);
            t!(f32x8, f32);
            t!(f32x16, f32);
            t!(f64x2, f64);
            t!(f64x4, f64);
            t!(f64x8, f64);
        }
    }


    #[test]
    #[cfg_attr(miri, ignore)] // Miri is too slow
    fn test_durations() {
        let mut rng = crate::test::rng(253);

        let v = &[
            (Duration::new(10, 50000), Duration::new(100, 1234)),
            (Duration::new(0, 100), Duration::new(1, 50)),
            (
                Duration::new(0, 0),
                Duration::new(u64::max_value(), 999_999_999),
            ),
        ];
        for &(low, high) in v.iter() {
            let my_uniform = Uniform::new(low, high).unwrap();
            for _ in 0..1000 {
                let v = rng.sample(my_uniform);
                assert!(low <= v && v < high);
            }
        }
    }

    #[test]
    fn test_custom_uniform() {
        use crate::distributions::uniform::{
            SampleBorrow, SampleUniform, UniformFloat, UniformSampler,
        };
        #[derive(Clone, Copy, PartialEq, PartialOrd)]
        struct MyF32 {
            x: f32,
        }
        #[derive(Clone, Copy, Debug)]
        struct UniformMyF32(UniformFloat<f32>);
        impl UniformSampler for UniformMyF32 {
            type X = MyF32;

            fn new<B1, B2>(low: B1, high: B2) -> Result<Self, Error>
            where
                B1: SampleBorrow<Self::X> + Sized,
                B2: SampleBorrow<Self::X> + Sized,
            {
                UniformFloat::<f32>::new(low.borrow().x, high.borrow().x).map(UniformMyF32)
            }

            fn new_inclusive<B1, B2>(low: B1, high: B2) -> Result<Self, Error>
            where
                B1: SampleBorrow<Self::X> + Sized,
                B2: SampleBorrow<Self::X> + Sized,
            {
                UniformSampler::new(low, high)
            }

            fn sample<R: Rng + ?Sized>(&self, rng: &mut R) -> Self::X {
                MyF32 {
                    x: self.0.sample(rng),
                }
            }
        }
        impl SampleUniform for MyF32 {
            type Sampler = UniformMyF32;
        }

        let (low, high) = (MyF32 { x: 17.0f32 }, MyF32 { x: 22.0f32 });
        let uniform = Uniform::new(low, high).unwrap();
        let mut rng = crate::test::rng(804);
        for _ in 0..100 {
            let x: MyF32 = rng.sample(uniform);
            assert!(low <= x && x < high);
        }
    }

    #[test]
    fn test_uniform_from_std_range() {
        let r = Uniform::try_from(2u32..7).unwrap();
        assert_eq!(r.0.low, 2);
        assert_eq!(r.0.range, 5);
        let r = Uniform::try_from(2.0f64..7.0).unwrap();
        assert_eq!(r.0.low, 2.0);
        assert_eq!(r.0.scale, 5.0);
    }

    #[test]
    fn test_uniform_from_std_range_inclusive() {
        let r = Uniform::try_from(2u32..=6).unwrap();
        assert_eq!(r.0.low, 2);
        assert_eq!(r.0.range, 5);
        let r = Uniform::try_from(2.0f64..=7.0).unwrap();
        assert_eq!(r.0.low, 2.0);
        assert!(r.0.scale > 5.0);
        assert!(r.0.scale < 5.0 + 1e-14);
    }

    #[test]
    fn value_stability() {
        fn test_samples<T: SampleUniform + Copy + core::fmt::Debug + PartialEq>(
            lb: T, ub: T, expected_single: &[T], expected_multiple: &[T],
        ) where Uniform<T>: Distribution<T> {
            let mut rng = crate::test::rng(897);
            let mut buf = [lb; 3];

            for x in &mut buf {
                *x = T::Sampler::sample_single(lb, ub, &mut rng).unwrap();
            }
            assert_eq!(&buf, expected_single);

            let distr = Uniform::new(lb, ub).unwrap();
            for x in &mut buf {
                *x = rng.sample(&distr);
            }
            assert_eq!(&buf, expected_multiple);
        }

        // We test on a sub-set of types; possibly we should do more.
        // TODO: SIMD types

        test_samples(11u8, 219, &[17, 66, 214], &[181, 93, 165]);
        test_samples(11u32, 219, &[17, 66, 214], &[181, 93, 165]);

        test_samples(0f32, 1e-2f32, &[0.0003070104, 0.0026630748, 0.00979833], &[
            0.008194133,
            0.00398172,
            0.007428536,
        ]);
        test_samples(
            -1e10f64,
            1e10f64,
            &[-4673848682.871551, 6388267422.932352, 4857075081.198343],
            &[1173375212.1808167, 1917642852.109581, 2365076174.3153973],
        );

        test_samples(
            Duration::new(2, 0),
            Duration::new(4, 0),
            &[
                Duration::new(2, 532615131),
                Duration::new(3, 638826742),
                Duration::new(3, 485707508),
            ],
            &[
                Duration::new(3, 117337521),
                Duration::new(3, 191764285),
                Duration::new(3, 236507617),
            ],
        );
    }

    #[test]
    fn uniform_distributions_can_be_compared() {
        assert_eq!(Uniform::new(1.0, 2.0).unwrap(), Uniform::new(1.0, 2.0).unwrap());

        // To cover UniformInt
        assert_eq!(Uniform::new(1 as u32, 2 as u32).unwrap(), Uniform::new(1 as u32, 2 as u32).unwrap());
    }
}<|MERGE_RESOLUTION|>--- conflicted
+++ resolved
@@ -641,15 +641,10 @@
             {
                 let low = *low_b.borrow();
                 let high = *high_b.borrow();
-<<<<<<< HEAD
-                if !(low.lt(high).all()) {
+                if !(low.simd_lt(high).all()) {
                     return Err(Error::EmptyRange);
                 }
-                UniformSampler::new_inclusive(low, high - 1)
-=======
-                assert!(low.simd_lt(high).all(), "Uniform::new called with `low >= high`");
                 UniformSampler::new_inclusive(low, high - Simd::splat(1))
->>>>>>> 81d7dc72
             }
 
             #[inline] // if the range is constant, this helps LLVM to do the
@@ -660,16 +655,10 @@
             {
                 let low = *low_b.borrow();
                 let high = *high_b.borrow();
-<<<<<<< HEAD
-                if !(low.le(high).all()) {
+                if !(low.simd_le(high).all()) {
                     return Err(Error::EmptyRange);
                 }
-                let unsigned_max = ::core::$u_scalar::MAX;
-=======
-                assert!(low.simd_le(high).all(),
-                        "Uniform::new_inclusive called with `low > high`");
                 let unsigned_max = Simd::splat(::core::$unsigned::MAX);
->>>>>>> 81d7dc72
 
                 // NOTE: all `Simd` operations are inherently wrapping,
                 //       see https://doc.rust-lang.org/std/simd/struct.Simd.html
@@ -923,15 +912,8 @@
                 // Generate a value in the range [1, 2)
                 let value1_2 = (rng.gen::<$uty>() >> $uty::splat($bits_to_discard)).into_float_with_exponent(0);
 
-<<<<<<< HEAD
-                // Get a value in the range [0, 1) to avoid overflowing into infinity when
-                // multiplying with scale.
-                let value0_1 = value1_2 - 1.0;
-=======
-                // Get a value in the range [0, 1) in order to avoid
-                // overflowing into infinity when multiplying with scale
+                // Get a value in the range [0, 1) to avoid overflow when multiplying by scale
                 let value0_1 = value1_2 - <$ty>::splat(1.0);
->>>>>>> 81d7dc72
 
                 // We don't use `f64::mul_add`, because it is not available with
                 // `no_std`. Furthermore, it is slower for some targets (but
@@ -966,15 +948,8 @@
                     let value1_2 =
                         (rng.gen::<$uty>() >> $uty::splat($bits_to_discard)).into_float_with_exponent(0);
 
-<<<<<<< HEAD
-                    // Get a value in the range [0, 1) to avoid overflowing into infinity when
-                    // multiplying with scale.
-                    let value0_1 = value1_2 - 1.0;
-=======
-                    // Get a value in the range [0, 1) in order to avoid
-                    // overflowing into infinity when multiplying with scale
+                    // Get a value in the range [0, 1) to avoid overflow when multiplying by scale
                     let value0_1 = value1_2 - <$ty>::splat(1.0);
->>>>>>> 81d7dc72
 
                     // Doing multiply before addition allows some architectures
                     // to use a single instruction.
