# Changelog
All notable changes to this project will be documented in this file.

The format is based on [Keep a Changelog](http://keepachangelog.com/en/1.0.0/)
and this project adheres to [Semantic Versioning](https://semver.org/spec/v2.0.0.html).

## Unreleased
### API changes
- Relax `Sized` bound on impls of `SeedableRng` (#1641)
<<<<<<< HEAD
- Fix `OsError::raw_os_error` on UEFI targets by returning `Option<usize>` (#1665)
=======
- Move `rand_core::impls::*` to `rand_core::le` module (#1667)
- Use Edition 2024 and MSRV 1.85 (#1668)
- Remove fn `TryRngCore::read_adapter(..) -> RngReadAdapter` (replaced with `rand::RngReader`) (#1669)
>>>>>>> d0eef34f

## [0.9.3] — 2025-02-29
### Other
- Remove `zerocopy` dependency (#1607)
- Deprecate `rand_core::impls::fill_via_u32_chunks`, `fill_via_u64_chunks` (#1607)

## [0.9.2] - 2025-02-22
### API changes
- Relax `Sized` bound on impls of `TryRngCore`, `TryCryptoRng` and `UnwrapMut` (#1593)
- Add `UnwrapMut::re` to reborrow the inner rng with a tighter lifetime (#1595)

## [0.9.1] - 2025-02-16
### API changes
- Add `TryRngCore::unwrap_mut`, providing an impl of `RngCore` over `&mut rng` (#1589)

## [0.9.0] - 2025-01-27
### Dependencies and features
- Bump the MSRV to 1.63.0 (#1207, #1246, #1269, #1341, #1416, #1536); note that 1.60.0 may work for dependents when using `--ignore-rust-version`
- Update to `getrandom` v0.3.0 (#1558)
- Use `zerocopy` to replace some `unsafe` code (#1349, #1393, #1446, #1502)
- Rename feature `serde1` to `serde` (#1477)
- Rename feature `getrandom` to `os_rng` (#1537)

### API changes
- Allow `rand_core::impls::fill_via_u*_chunks` to mutate source (#1182)
- Add fn `RngCore::read_adapter` implementing `std::io::Read` (#1267)
- Add trait `CryptoBlockRng: BlockRngCore`; make `trait CryptoRng: RngCore` replacing `CryptoRngCore` (#1273)
- Add traits `TryRngCore`, `TryCryptoRng` (#1424, #1499)
- Rename `fn SeedableRng::from_rng` -> `try_from_rng` and add infallible variant `fn from_rng` (#1424)
- Rename `fn SeedableRng::from_entropy` -> `from_os_rng` and add fallible variant `fn try_from_os_rng` (#1424)
- Add bounds `Clone` and `AsRef` to associated type `SeedableRng::Seed` (#1491)

## [0.6.4] - 2022-09-15
- Fix unsoundness in `<BlockRng64 as RngCore>::next_u32` (#1160)
- Reduce use of `unsafe` and improve gen_bytes performance (#1180)
- Add `CryptoRngCore` trait (#1187, #1230)

## [0.6.3] - 2021-06-15
### Changed
- Improved bound for `serde` impls on `BlockRng` (#1130)
- Minor doc additions (#1118)

## [0.6.2] - 2021-02-12
### Fixed
- Fixed assertions in `le::read_u32_into` and `le::read_u64_into` which could
  have allowed buffers not to be fully populated (#1096)

## [0.6.1] - 2021-01-03
### Fixed
- Avoid panic when using `RngCore::seed_from_u64` with a seed which is not a
  multiple of four (#1082)
### Other
- Enable all stable features in the playground (#1081)

## [0.6.0] - 2020-12-08
### Breaking changes
- Bump MSRV to 1.36, various code improvements (#1011)
- Update to getrandom v0.2 (#1041)
- Fix: `next_u32_via_fill` and `next_u64_via_fill` now use LE as documented (#1061)

### Other
- Reduce usage of `unsafe` (#962, #963, #1011)
- Annotate feature-gates in documentation (#1019)
- Document available error codes (#1061)
- Various documentation tweaks
- Fix some clippy warnings (#1036)
- Apply rustfmt (#926)

## [0.5.1] - 2019-08-28
- `OsRng` added to `rand_core` (#863)
- `Error::INTERNAL_START` and `Error::CUSTOM_START` constants (#864)
- `Error::raw_os_error` method (#864)
- `Debug` and `Display` formatting for `getrandom` error codes without `std` (#864)
### Changed
- `alloc` feature in `no_std` is available since Rust 1.36 (#856)
- Added `#[inline]` to `Error` conversion methods (#864)

## [0.5.0] - 2019-06-06
### Changed
- Enable testing with Miri and fix incorrect pointer usages (#779, #780, #781, #783, #784)
- Rewrite `Error` type and adjust API (#800)
- Adjust usage of `#[inline]` for `BlockRng` and `BlockRng64`

## [0.4.0] - 2019-01-24
### Changed
- Disable the `std` feature by default (#702)

## [0.3.0] - 2018-09-24
### Added
- Add `SeedableRng::seed_from_u64` for convenient seeding. (#537)

## [0.2.1] - 2018-06-08
### Added
- References to a `CryptoRng` now also implement `CryptoRng`. (#470)

## [0.2.0] - 2018-05-21
### Changed
- Enable the `std` feature by default. (#409)
- Remove `BlockRng{64}::inner` and `BlockRng::inner_mut`; instead making `core` public
- Change `BlockRngCore::Results` bound to also require `AsMut<[Self::Item]>`. (#419)
### Added
- Add `BlockRng{64}::index` and `BlockRng{64}::generate_and_set`. (#374, #419)
- Implement `std::io::Read` for RngCore. (#434)

## [0.1.0] - 2018-04-17
(Split out of the Rand crate, changes here are relative to rand 0.4.2.)
### Added
- `RngCore` and `SeedableRng` are now part of `rand_core`. (#288)
- Add modules to help implementing RNGs `impl` and `le`. (#209, #228)
- Add `Error` and `ErrorKind`. (#225)
- Add `CryptoRng` marker trait. (#273)
- Add `BlockRngCore` trait. (#281)
- Add `BlockRng` and `BlockRng64` wrappers to help implementations. (#281, #325)
- Add `RngCore::try_fill_bytes`. (#225)
### Changed
- Revise the `SeedableRng` trait. (#233)
- Remove default implementations for `RngCore::next_u64` and `RngCore::fill_bytes`. (#288)

## [0.0.1] - 2017-09-14 (yanked)
Experimental version as part of the rand crate refactor.<|MERGE_RESOLUTION|>--- conflicted
+++ resolved
@@ -7,13 +7,10 @@
 ## Unreleased
 ### API changes
 - Relax `Sized` bound on impls of `SeedableRng` (#1641)
-<<<<<<< HEAD
 - Fix `OsError::raw_os_error` on UEFI targets by returning `Option<usize>` (#1665)
-=======
 - Move `rand_core::impls::*` to `rand_core::le` module (#1667)
 - Use Edition 2024 and MSRV 1.85 (#1668)
 - Remove fn `TryRngCore::read_adapter(..) -> RngReadAdapter` (replaced with `rand::RngReader`) (#1669)
->>>>>>> d0eef34f
 
 ## [0.9.3] — 2025-02-29
 ### Other
