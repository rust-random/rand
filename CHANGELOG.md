# Changelog
All notable changes to this project will be documented in this file.

The format is based on [Keep a Changelog](http://keepachangelog.com/en/1.0.0/)
and this project adheres to [Semantic Versioning](https://semver.org/spec/v2.0.0.html).

A [separate changelog is kept for rand_core](rand_core/CHANGELOG.md).

You may also find the [Upgrade Guide](https://rust-random.github.io/book/update.html) useful.

## [Unreleased]
- Add `rand::distributions::WeightedIndex::{weight, weights, total_weight}` (#1420)
- Add `IndexedRandom::choose_multiple_array`, `index::sample_array` (#1453, #1469)
- Bump the MSRV to 1.61.0
- Rename `Rng::gen` to `Rng::random` to avoid conflict with the new `gen` keyword in Rust 2024 (#1435)
- Move all benchmarks to new `benches` crate (#1439) and migrate to Criterion (#1490)
- Annotate panicking methods with `#[track_caller]` (#1442, #1447)
- Enable feature `small_rng` by default (#1455)
- Allow `UniformFloat::new` samples and `UniformFloat::sample_single` to yield `high` (#1462)
- Fix portability of `rand::distributions::Slice` (#1469)
- Rename `rand::distributions` to `rand::distr` (#1470)
- The `serde1` feature has been renamed `serde` (#1477)
- Mark `WeightError`, `PoissonError`, `BinomialError` as `#[non_exhaustive]` (#1480).
<<<<<<< HEAD
- Add `UniformUsize` and use to make `Uniform` for `usize` portable (#1487)
- Remove support for generating `isize` and `usize` values with `Standard`, `Uniform` and `Fill` and usage as a `WeightedAliasIndex` weight (#1487)
=======
- Require `Clone` and `AsRef` bound for `SeedableRng::Seed`. (#1491)
>>>>>>> 71c53be9

## [0.9.0-alpha.1] - 2024-03-18
- Add the `Slice::num_choices` method to the Slice distribution (#1402)

### Generators
- `ReseedingRng::reseed` also resets the random data cache.
- Remove fork-protection from `ReseedingRng` and `ThreadRng`. Instead, it is recommended to call `ThreadRng::reseed` on fork.

## [0.9.0-alpha.0] - 2024-02-18
This is a pre-release. To depend on this version, use `rand = "=0.9.0-alpha.0"` to prevent automatic updates (which can be expected to include breaking changes).

### Generators
- Change `SmallRng::seed_from_u64` implementation (#1203)
- Replace `SeedableRng` impl for `SmallRng` with inherent methods, excluding `fn from_seed` (#1368)

### Sequences
- Simpler and faster implementation of Floyd's F2 (#1277). This
  changes some outputs from `rand::seq::index::sample` and
  `rand::seq::SliceRandom::choose_multiple`.
- New, faster algorithms for `IteratorRandom::choose` and `choose_stable` (#1268)
- New, faster algorithms for `SliceRandom::shuffle` and `partial_shuffle` (#1272)
- Re-introduce `Rng::gen_iter` (#1305)
- Split trait `SliceRandom` into `IndexedRandom`, `IndexedMutRandom`, `SliceRandom` (#1382)

### Distributions
- `{Uniform, UniformSampler}::{new, new_inclusive}` return a `Result` (instead of potentially panicking) (#1229)
- `Uniform` implements `TryFrom` instead of `From` for ranges (#1229)
- `Uniform` now uses Canon's method (single sampling) / Lemire's method (distribution sampling) for faster sampling (breaks value stability; #1287)
- Relax `Sized` bound on `Distribution<T> for &D` (#1278)
- Explicit impl of `sample_single_inclusive` (+~20% perf) (#1289)
- Impl `DistString` for `Slice<char>` and `Uniform<char>` (#1315)
- Let `Standard` support all `NonZero*` types (#1332)
- Add `trait Weight`, allowing `WeightedIndex` to trap overflow (#1353)
- Rename `WeightedError` to `WeightError`, revising variants (#1382)

### SIMD
- Switch to `std::simd`, expand SIMD & docs (#1239)
- Optimise SIMD widening multiply (#1247)

### Other
- Bump MSRV to 1.60.0 (#1207, #1246, #1269, #1341)
- Improve `thread_rng` related docs (#1257)
- Add `Cargo.lock.msrv` file (#1275)
- Docs: enable experimental `--generate-link-to-definition` feature (#1327)
- Use `zerocopy` to replace some `unsafe` code (#1349)
- Support `std` feature without `getrandom` or `rand_chacha` (#1354)

## [0.8.5] - 2021-08-20
### Fixes
- Fix build on non-32/64-bit architectures (#1144)
- Fix "min_const_gen" feature for `no_std` (#1173)
- Check `libc::pthread_atfork` return value with panic on error (#1178)
- More robust reseeding in case `ReseedingRng` is used from a fork handler (#1178)
- Fix nightly: remove unused `slice_partition_at_index` feature (#1215)
- Fix nightly + `simd_support`: update `packed_simd` (#1216)

### Rngs
- `StdRng`: Switch from HC128 to ChaCha12 on emscripten (#1142).
  We now use ChaCha12 on all platforms.

### Documentation
- Added docs about rand's use of const generics (#1150)
- Better random chars example (#1157)


## [0.8.4] - 2021-06-15
### Additions
- Use const-generics to support arrays of all sizes (#1104)
- Implement `Clone` and `Copy` for `Alphanumeric` (#1126)
- Add `Distribution::map` to derive a distribution using a closure (#1129)
- Add `Slice` distribution (#1107)
- Add `DistString` trait with impls for `Standard` and `Alphanumeric` (#1133)

### Other
- Reorder asserts in `Uniform` float distributions for easier debugging of non-finite arguments
  (#1094, #1108)
- Add range overflow check in `Uniform` float distributions (#1108)
- Deprecate `rngs::adapter::ReadRng` (#1130)

## [0.8.3] - 2021-01-25
### Fixes
- Fix `no-std` + `alloc` build by gating `choose_multiple_weighted` on `std` (#1088)

## [0.8.2] - 2021-01-12
### Fixes
- Fix panic in `UniformInt::sample_single_inclusive` and `Rng::gen_range` when
  providing a full integer range (eg `0..=MAX`) (#1087)

## [0.8.1] - 2020-12-31
### Other
- Enable all stable features in the playground (#1081)

## [0.8.0] - 2020-12-18
### Platform support
- The minimum supported Rust version is now 1.36 (#1011)
- `getrandom` updated to v0.2 (#1041)
- Remove `wasm-bindgen` and `stdweb` feature flags. For details of WASM support,
  see the [getrandom documentation](https://docs.rs/getrandom/latest). (#948)
- `ReadRng::next_u32` and `next_u64` now use little-Endian conversion instead
  of native-Endian, affecting results on Big-Endian platforms (#1061)
- The `nightly` feature no longer implies the `simd_support` feature (#1048)
- Fix `simd_support` feature to work on current nightlies (#1056)

### Rngs
- `ThreadRng` is no longer `Copy` to enable safe usage within thread-local destructors (#1035)
- `gen_range(a, b)` was replaced with `gen_range(a..b)`. `gen_range(a..=b)` is
  also supported. Note that `a` and `b` can no longer be references or SIMD types. (#744, #1003)
- Replace `AsByteSliceMut` with `Fill` and add support for `[bool], [char], [f32], [f64]` (#940)
- Restrict `rand::rngs::adapter` to `std` (#1027; see also #928)
- `StdRng`: add new `std_rng` feature flag (enabled by default, but might need
  to be used if disabling default crate features) (#948)
- `StdRng`: Switch from ChaCha20 to ChaCha12 for better performance (#1028)
- `SmallRng`: Replace PCG algorithm with xoshiro{128,256}++ (#1038)

### Sequences
- Add `IteratorRandom::choose_stable` as an alternative to `choose` which does
  not depend on size hints (#1057)
- Improve accuracy and performance of `IteratorRandom::choose` (#1059)
- Implement `IntoIterator` for `IndexVec`, replacing the `into_iter` method (#1007)
- Add value stability tests for `seq` module (#933)

### Misc
- Support `PartialEq` and `Eq` for `StdRng`, `SmallRng` and `StepRng` (#979)
- Added a `serde1` feature and added Serialize/Deserialize to `UniformInt` and `WeightedIndex` (#974)
- Drop some unsafe code (#962, #963, #1011)
- Reduce packaged crate size (#983)
- Migrate to GitHub Actions from Travis+AppVeyor (#1073)

### Distributions
- `Alphanumeric` samples bytes instead of chars (#935)
- `Uniform` now supports `char`, enabling `rng.gen_range('A'..='Z')` (#1068)
- Add `UniformSampler::sample_single_inclusive` (#1003)

#### Weighted sampling
- Implement weighted sampling without replacement (#976, #1013)
- `rand::distributions::alias_method::WeightedIndex` was moved to `rand_distr::WeightedAliasIndex`.
  The simpler alternative `rand::distribution::WeightedIndex` remains. (#945)
- Improve treatment of rounding errors in `WeightedIndex::update_weights` (#956)
- `WeightedIndex`: return error on NaN instead of panic (#1005)

### Documentation
- Document types supported by `random` (#994)
- Document notes on password generation (#995)
- Note that `SmallRng` may not be the best choice for performance and in some
  other cases (#1038)
- Use `doc(cfg)` to annotate feature-gated items (#1019)
- Adjust README (#1065)

## [0.7.3] - 2020-01-10
### Fixes
- The `Bernoulli` distribution constructors now reports an error on NaN and on
  `denominator == 0`. (#925)
- Use `std::sync::Once` to register fork handler, avoiding possible atomicity violation (#928)
- Fix documentation on the precision of generated floating-point values

### Changes
- Unix: make libc dependency optional; only use fork protection with std feature (#928)

### Additions
- Implement `std::error::Error` for `BernoulliError` (#919)

## [0.7.2] - 2019-09-16
### Fixes
- Fix dependency on `rand_core` 0.5.1 (#890)

### Additions
- Unit tests for value stability of distributions added (#888)

## [0.7.1] - 2019-09-13
### Yanked
This release was yanked since it depends on `rand_core::OsRng` added in 0.5.1
but specifies a dependency on version 0.5.0 (#890), causing a broken builds
when updating from `rand 0.7.0` without also updating `rand_core`.

### Fixes
- Fix `no_std` behaviour, appropriately enable c2-chacha's `std` feature (#844)
- `alloc` feature in `no_std` is available since Rust 1.36 (#856)
- Fix or squelch issues from Clippy lints (#840)

### Additions
- Add a `no_std` target to CI to continuously evaluate `no_std` status (#844)
- `WeightedIndex`: allow adjusting a sub-set of weights (#866)

## [0.7.0] - 2019-06-28

### Fixes
- Fix incorrect pointer usages revealed by Miri testing (#780, #781)
- Fix (tiny!) bias in `Uniform` for 8- and 16-bit ints (#809)

### Crate
- Bumped MSRV (min supported Rust version) to 1.32.0
- Updated to Rust Edition 2018  (#823, #824)
- Removed dependence on `rand_xorshift`, `rand_isaac`, `rand_jitter` crates (#759, #765)
- Remove dependency on `winapi` (#724)
- Removed all `build.rs` files (#824)
- Removed code already deprecated in version 0.6 (#757)
- Removed the serde1 feature (It's still available for backwards compatibility, but it does not do anything. #830)
- Many documentation changes

### rand_core
- Updated to `rand_core` 0.5.0
- `Error` type redesigned with new API (#800)
- Move `from_entropy` method to `SeedableRng` and remove `FromEntropy` (#800)
- `SeedableRng::from_rng` is now expected to be value-stable (#815)

### Standard RNGs
- OS interface moved from `rand_os` to new `getrandom` crate (#765, [getrandom](https://github.com/rust-random/getrandom))
- Use ChaCha for `StdRng` and `ThreadRng` (#792)
- Feature-gate `SmallRng` (#792)
- `ThreadRng` now supports `Copy` (#758)
- Deprecated `EntropyRng` (#765)
- Enable fork protection of ReseedingRng without `std` (#724)

### Distributions
- Many distributions have been moved to `rand_distr` (#761)
- `Bernoulli::new` constructor now returns a `Result` (#803)
- `Distribution::sample_iter` adjusted for more flexibility (#758)
- Added `distributions::weighted::alias_method::WeightedIndex` for `O(1)` sampling (#692)
- Support sampling `NonZeroU*` types with the `Standard` distribution (#728)
- Optimised `Binomial` distribution sampling (#735, #740, #752)
- Optimised SIMD float sampling (#739)

### Sequences
- Make results portable across 32- and 64-bit by using `u32` samples for `usize` where possible (#809)

## [0.6.5] - 2019-01-28
### Crates
- Update `rand_core` to 0.4 (#703)
- Move `JitterRng` to its own crate (#685)
- Add a wasm-bindgen test crate (#696)

### Platforms
- Fuchsia: Replaced fuchsia-zircon with fuchsia-cprng

### Doc
- Use RFC 1946 for doc links (#691)
- Fix some doc links and notes (#711)

## [0.6.4] - 2019-01-08
### Fixes
- Move wasm-bindgen shims to correct crate (#686)
- Make `wasm32-unknown-unknown` compile but fail at run-time if missing bindingsg (#686)

## [0.6.3] - 2019-01-04
### Fixes
- Make the `std` feature require the optional `rand_os` dependency (#675)
- Re-export the optional WASM dependencies of `rand_os` from `rand` to avoid breakage (#674)

## [0.6.2] - 2019-01-04
### Additions
- Add `Default` for `ThreadRng` (#657)
- Move `rngs::OsRng` to `rand_os` sub-crate; clean up code; use as dependency (#643) ##BLOCKER##
- Add `rand_xoshiro` sub-crate, plus benchmarks (#642, #668)

### Fixes
- Fix bias in `UniformInt::sample_single` (#662)
- Use `autocfg` instead of `rustc_version` for rustc version detection (#664)
- Disable `i128` and `u128` if the `target_os` is `emscripten` (#671: work-around Emscripten limitation)
- CI fixes (#660, #671)

### Optimisations
- Optimise memory usage of `UnitCircle` and `UnitSphereSurface` distributions (no PR)

## [0.6.1] - 2018-11-22
- Support sampling `Duration` also for `no_std` (only since Rust 1.25) (#649)
- Disable default features of `libc` (#647)

## [0.6.0] - 2018-11-14

### Project organisation
- Rand has moved from [rust-lang-nursery](https://github.com/rust-lang-nursery/rand)
  to [rust-random](https://github.com/rust-random/rand)! (#578)
- Created [The Rust Random Book](https://rust-random.github.io/book/)
  ([source](https://github.com/rust-random/book))
- Update copyright and licence notices (#591, #611)
- Migrate policy documentation from the wiki (#544)

### Platforms
- Add fork protection on Unix (#466)
- Added support for wasm-bindgen. (#541, #559, #562, #600)
- Enable `OsRng` for powerpc64, sparc and sparc64 (#609)
- Use `syscall` from `libc` on Linux instead of redefining it (#629)

### RNGs
- Switch `SmallRng` to use PCG (#623)
- Implement `Pcg32` and `Pcg64Mcg` generators (#632)
- Move ISAAC RNGs to a dedicated crate (#551)
- Move Xorshift RNG to its own crate (#557)
- Move ChaCha and HC128 RNGs to dedicated crates (#607, #636)
- Remove usage of `Rc` from `ThreadRng` (#615)

### Sampling and distributions
- Implement `Rng.gen_ratio()` and `Bernoulli::new_ratio()` (#491)
- Make `Uniform` strictly respect `f32` / `f64` high/low bounds (#477)
- Allow `gen_range` and `Uniform` to work on non-`Copy` types (#506)
- `Uniform` supports inclusive ranges: `Uniform::from(a..=b)`. This is
  automatically enabled for Rust >= 1.27. (#566)
- Implement `TrustedLen` and `FusedIterator` for `DistIter` (#620)

#### New distributions
- Add the `Dirichlet` distribution (#485)
- Added sampling from the unit sphere and circle. (#567)
- Implement the triangular distribution (#575)
- Implement the Weibull distribution (#576)
- Implement the Beta distribution (#574)

#### Optimisations

- Optimise `Bernoulli::new` (#500)
- Optimise `char` sampling (#519)
- Optimise sampling of `std::time::Duration` (#583)

### Sequences
- Redesign the `seq` module (#483, #515)
- Add `WeightedIndex` and `choose_weighted` (#518, #547)
- Optimised and changed return type of the `sample_indices` function. (#479)
- Use `Iterator::size_hint()` to speed up `IteratorRandom::choose` (#593)

### SIMD
- Support for generating SIMD types (#523, #542, #561, #630)

### Other
- Revise CI scripts (#632, #635)
- Remove functionality already deprecated in 0.5 (#499)
- Support for `i128` and `u128` is automatically enabled for Rust >= 1.26. This
  renders the `i128_support` feature obsolete. It still exists for backwards
  compatibility but does not have any effect. This breaks programs using Rand
  with `i128_support` on nightlies older than Rust 1.26. (#571)


## [0.5.5] - 2018-08-07
### Documentation
- Fix links in documentation (#582)


## [0.5.4] - 2018-07-11
### Platform support
- Make `OsRng` work via WASM/stdweb for WebWorkers


## [0.5.3] - 2018-06-26
### Platform support
- OpenBSD, Bitrig: fix compilation (broken in 0.5.1) (#530)


## [0.5.2] - 2018-06-18
### Platform support
- Hide `OsRng` and `JitterRng` on unsupported platforms (#512; fixes #503).


## [0.5.1] - 2018-06-08

### New distributions
- Added Cauchy distribution. (#474, #486)
- Added Pareto distribution. (#495)

### Platform support and `OsRng`
- Remove blanket Unix implementation. (#484)
- Remove Wasm unimplemented stub. (#484)
- Dragonfly BSD: read from `/dev/random`. (#484)
- Bitrig: use `getentropy` like OpenBSD. (#484)
- Solaris: (untested) use `getrandom` if available, otherwise `/dev/random`. (#484)
- Emscripten, `stdweb`: split the read up in chunks. (#484)
- Emscripten, Haiku: don't do an extra blocking read from `/dev/random`. (#484)
- Linux, NetBSD, Solaris: read in blocking mode on first use in `fill_bytes`. (#484)
- Fuchsia, CloudABI: fix compilation (broken in Rand 0.5). (#484)


## [0.5.0] - 2018-05-21

### Crate features and organisation
- Minimum Rust version update: 1.22.0. (#239)
- Create a separate `rand_core` crate. (#288)
- Deprecate `rand_derive`. (#256)
- Add `prelude` (and module reorganisation). (#435)
- Add `log` feature. Logging is now available in `JitterRng`, `OsRng`, `EntropyRng` and `ReseedingRng`. (#246)
- Add `serde1` feature for some PRNGs. (#189)
- `stdweb` feature for `OsRng` support on WASM via stdweb. (#272, #336)

### `Rng` trait
- Split `Rng` in `RngCore` and `Rng` extension trait.
  `next_u32`, `next_u64` and `fill_bytes` are now part of `RngCore`. (#265)
- Add `Rng::sample`. (#256)
- Deprecate `Rng::gen_weighted_bool`. (#308)
- Add `Rng::gen_bool`. (#308)
- Remove `Rng::next_f32` and `Rng::next_f64`. (#273)
- Add optimized `Rng::fill` and `Rng::try_fill` methods. (#247)
- Deprecate `Rng::gen_iter`. (#286)
- Deprecate `Rng::gen_ascii_chars`. (#279)

### `rand_core` crate
- `rand` now depends on new `rand_core` crate (#288)
- `RngCore` and `SeedableRng` are now part of `rand_core`. (#288)
- Add modules to help implementing RNGs `impl` and `le`. (#209, #228)
- Add `Error` and `ErrorKind`. (#225)
- Add `CryptoRng` marker trait. (#273)
- Add `BlockRngCore` trait. (#281)
- Add `BlockRng` and `BlockRng64` wrappers to help implementations. (#281, #325)
- Revise the `SeedableRng` trait. (#233)
- Remove default implementations for `RngCore::next_u64` and `RngCore::fill_bytes`. (#288)
- Add `RngCore::try_fill_bytes`. (#225)

### Other traits and types
- Add `FromEntropy` trait. (#233, #375)
- Add `SmallRng` wrapper. (#296)
- Rewrite `ReseedingRng` to only work with `BlockRngCore` (substantial performance improvement). (#281)
- Deprecate `weak_rng`. Use `SmallRng` instead. (#296)
- Deprecate `AsciiGenerator`. (#279)

### Random number generators
- Switch `StdRng` and `thread_rng` to HC-128. (#277)
- `StdRng` must now be created with `from_entropy` instead of `new`
- Change `thread_rng` reseeding threshold to 32 MiB. (#277)
- PRNGs no longer implement `Copy`. (#209)
- `Debug` implementations no longer show internals. (#209)
- Implement `Clone` for `ReseedingRng`, `JitterRng`, OsRng`. (#383, #384)
- Implement serialization for `XorShiftRng`, `IsaacRng` and `Isaac64Rng` under the `serde1` feature. (#189)
- Implement `BlockRngCore` for `ChaChaCore` and `Hc128Core`. (#281)
- All PRNGs are now portable across big- and little-endian architectures. (#209)
- `Isaac64Rng::next_u32` no longer throws away half the results. (#209)
- Add `IsaacRng::new_from_u64` and `Isaac64Rng::new_from_u64`. (#209)
- Add the HC-128 CSPRNG `Hc128Rng`. (#210)
- Change ChaCha20 to have 64-bit counter and 64-bit stream. (#349)
- Changes to `JitterRng` to get its size down from 2112 to 24 bytes. (#251)
- Various performance improvements to all PRNGs.

### Platform support and `OsRng`
- Add support for CloudABI. (#224)
- Remove support for NaCl. (#225)
- WASM support for `OsRng` via stdweb, behind the `stdweb` feature. (#272, #336)
- Use `getrandom` on more platforms for Linux, and on Android. (#338)
- Use the `SecRandomCopyBytes` interface on macOS. (#322)
- On systems that do not have a syscall interface, only keep a single file descriptor open for `OsRng`. (#239)
- On Unix, first try a single read from `/dev/random`, then `/dev/urandom`. (#338)
- Better error handling and reporting in `OsRng` (using new error type). (#225)
- `OsRng` now uses non-blocking when available. (#225)
- Add `EntropyRng`, which provides `OsRng`, but has `JitterRng` as a fallback. (#235)

### Distributions
- New `Distribution` trait. (#256)
- Add `Distribution::sample_iter` and `Rng::::sample_iter`. (#361)
- Deprecate `Rand`, `Sample` and `IndependentSample` traits. (#256)
- Add a `Standard` distribution (replaces most `Rand` implementations). (#256)
- Add `Binomial` and `Poisson` distributions. (#96)
- Add `Bernoulli` dsitribution. (#411)
- Add `Alphanumeric` distribution. (#279)
- Remove `Closed01` distribution, add `OpenClosed01`. (#274, #420)
- Rework `Range` type, making it possible to implement it for user types. (#274)
- Rename `Range` to `Uniform`. (#395)
- Add `Uniform::new_inclusive` for inclusive ranges. (#274)
- Use widening multiply method for much faster integer range reduction. (#274)
- `Standard` distribution for `char` uses `Uniform` internally. (#274)
- `Standard` distribution for `bool` uses sign test. (#274)
- Implement `Standard` distribution for `Wrapping<T>`. (#436)
- Implement `Uniform` distribution for `Duration`. (#427)


## [0.4.3] - 2018-08-16
### Fixed
- Use correct syscall number for PowerPC (#589)


## [0.4.2] - 2018-01-06
### Changed
- Use `winapi` on Windows
- Update for Fuchsia OS
- Remove dev-dependency on `log`


## [0.4.1] - 2017-12-17
### Added
- `no_std` support


## [0.4.0-pre.0] - 2017-12-11
### Added
- `JitterRng` added as a high-quality alternative entropy source using the
  system timer
- new `seq` module with `sample_iter`, `sample_slice`, etc.
- WASM support via dummy implementations (fail at run-time)
- Additional benchmarks, covering generators and new seq code

### Changed
- `thread_rng` uses `JitterRng` if seeding from system time fails
  (slower but more secure than previous method)

### Deprecated
  - `sample` function deprecated (replaced by `sample_iter`)


## [0.3.20] - 2018-01-06
### Changed
- Remove dev-dependency on `log`
- Update `fuchsia-zircon` dependency to 0.3.2


## [0.3.19] - 2017-12-27
### Changed
- Require `log <= 0.3.8` for dev builds
- Update `fuchsia-zircon` dependency to 0.3
- Fix broken links in docs (to unblock compiler docs testing CI)


## [0.3.18] - 2017-11-06
### Changed
- `thread_rng` is seeded from the system time if `OsRng` fails
- `weak_rng` now uses `thread_rng` internally


## [0.3.17] - 2017-10-07
### Changed
 - Fuchsia: Magenta was renamed Zircon

## [0.3.16] - 2017-07-27
### Added
- Implement Debug for mote non-public types
- implement `Rand` for (i|u)i128
- Support for Fuchsia

### Changed
- Add inline attribute to SampleRange::construct_range.
  This improves the benchmark for sample in 11% and for shuffle in 16%.
- Use `RtlGenRandom` instead of `CryptGenRandom`


## [0.3.15] - 2016-11-26
### Added
- Add `Rng` trait method `choose_mut`
- Redox support

### Changed
- Use `arc4rand` for `OsRng` on FreeBSD.
- Use `arc4random(3)` for `OsRng` on OpenBSD.

### Fixed
- Fix filling buffers 4 GiB or larger with `OsRng::fill_bytes` on Windows


## [0.3.14] - 2016-02-13
### Fixed
- Inline definitions from winapi/advapi32, which decreases build times


## [0.3.13] - 2016-01-09
### Fixed
- Compatible with Rust 1.7.0-nightly (needed some extra type annotations)


## [0.3.12] - 2015-11-09
### Changed
- Replaced the methods in `next_f32` and `next_f64` with the technique described
  Saito & Matsumoto at MCQMC'08. The new method should exhibit a slightly more
  uniform distribution.
- Depend on libc 0.2

### Fixed
- Fix iterator protocol issue in `rand::sample`


## [0.3.11] - 2015-08-31
### Added
- Implement `Rand` for arrays with n <= 32


## [0.3.10] - 2015-08-17
### Added
- Support for NaCl platforms

### Changed
- Allow `Rng` to be `?Sized`, impl for `&mut R` and `Box<R>` where `R: ?Sized + Rng`


## [0.3.9] - 2015-06-18
### Changed
- Use `winapi` for Windows API things

### Fixed
- Fixed test on stable/nightly
- Fix `getrandom` syscall number for aarch64-unknown-linux-gnu


## [0.3.8] - 2015-04-23
### Changed
- `log` is a dev dependency

### Fixed
- Fix race condition of atomics in `is_getrandom_available`


## [0.3.7] - 2015-04-03
### Fixed
- Derive Copy/Clone changes


## [0.3.6] - 2015-04-02
### Changed
- Move to stable Rust!


## [0.3.5] - 2015-04-01
### Fixed
- Compatible with Rust master


## [0.3.4] - 2015-03-31
### Added
- Implement Clone for `Weighted`

### Fixed
- Compatible with Rust master


## [0.3.3] - 2015-03-26
### Fixed
- Fix compile on Windows


## [0.3.2] - 2015-03-26


## [0.3.1] - 2015-03-26
### Fixed
- Fix compile on Windows


## [0.3.0] - 2015-03-25
### Changed
- Update to use log version 0.3.x


## [0.2.1] - 2015-03-22
### Fixed
- Compatible with Rust master
- Fixed iOS compilation


## [0.2.0] - 2015-03-06
### Fixed
- Compatible with Rust master (move from `old_io` to `std::io`)


## [0.1.4] - 2015-03-04
### Fixed
- Compatible with Rust master (use wrapping ops)


## [0.1.3] - 2015-02-20
### Fixed
- Compatible with Rust master

### Removed
- Removed Copy implementations from RNGs


## [0.1.2] - 2015-02-03
### Added
- Imported functionality from `std::rand`, including:
  - `StdRng`, `SeedableRng`, `TreadRng`, `weak_rng()`
  - `ReaderRng`: A wrapper around any Reader to treat it as an RNG.
- Imported documentation from `std::rand`
- Imported tests from `std::rand`


## [0.1.1] - 2015-02-03
### Added
- Migrate to a cargo-compatible directory structure.

### Fixed
- Do not use entropy during `gen_weighted_bool(1)`


## [Rust 0.12.0] - 2014-10-09
### Added
- Impl Rand for tuples of arity 11 and 12
- Include ChaCha pseudorandom generator
- Add `next_f64` and `next_f32` to Rng
- Implement Clone for PRNGs

### Changed
- Rename `TaskRng` to `ThreadRng` and `task_rng` to `thread_rng` (since a
  runtime is removed from Rust).

### Fixed
- Improved performance of ISAAC and ISAAC64 by 30% and 12 % respectively, by
  informing the optimiser that indexing is never out-of-bounds.

### Removed
- Removed the Deprecated `choose_option`


## [Rust 0.11.0] - 2014-07-02
### Added
- document when to use `OSRng` in cryptographic context, and explain why we use `/dev/urandom` instead of `/dev/random`
- `Rng::gen_iter()` which will return an infinite stream of random values
- `Rng::gen_ascii_chars()` which will return an infinite stream of random ascii characters

### Changed
- Now only depends on libcore!
- Remove `Rng.choose()`, rename `Rng.choose_option()` to `.choose()`
- Rename OSRng to OsRng
- The WeightedChoice structure is no longer built with a `Vec<Weighted<T>>`,
  but rather a `&mut [Weighted<T>]`. This means that the WeightedChoice
  structure now has a lifetime associated with it.
- The `sample` method on `Rng` has been moved to a top-level function in the
  `rand` module due to its dependence on `Vec`.

### Removed
- `Rng::gen_vec()` was removed. Previous behavior can be regained with
  `rng.gen_iter().take(n).collect()`
- `Rng::gen_ascii_str()` was removed. Previous behavior can be regained with
  `rng.gen_ascii_chars().take(n).collect()`
- {IsaacRng, Isaac64Rng, XorShiftRng}::new() have all been removed. These all
  relied on being able to use an OSRng for seeding, but this is no longer
  available in librand (where these types are defined). To retain the same
  functionality, these types now implement the `Rand` trait so they can be
  generated with a random seed from another random number generator. This allows
  the stdlib to use an OSRng to create seeded instances of these RNGs.
- Rand implementations for `Box<T>` and `@T` were removed. These seemed to be
  pretty rare in the codebase, and it allows for librand to not depend on
  liballoc.  Additionally, other pointer types like Rc<T> and Arc<T> were not
  supported.
- Remove a slew of old deprecated functions


## [Rust 0.10] - 2014-04-03
### Changed
- replace `Rng.shuffle's` functionality with `.shuffle_mut`
- bubble up IO errors when creating an OSRng

### Fixed
- Use `fill()` instead of `read()`
- Rewrite OsRng in Rust for windows

## [0.10-pre] - 2014-03-02
### Added
- Separate `rand` out of the standard library<|MERGE_RESOLUTION|>--- conflicted
+++ resolved
@@ -21,12 +21,9 @@
 - Rename `rand::distributions` to `rand::distr` (#1470)
 - The `serde1` feature has been renamed `serde` (#1477)
 - Mark `WeightError`, `PoissonError`, `BinomialError` as `#[non_exhaustive]` (#1480).
-<<<<<<< HEAD
 - Add `UniformUsize` and use to make `Uniform` for `usize` portable (#1487)
 - Remove support for generating `isize` and `usize` values with `Standard`, `Uniform` and `Fill` and usage as a `WeightedAliasIndex` weight (#1487)
-=======
 - Require `Clone` and `AsRef` bound for `SeedableRng::Seed`. (#1491)
->>>>>>> 71c53be9
 
 ## [0.9.0-alpha.1] - 2024-03-18
 - Add the `Slice::num_choices` method to the Slice distribution (#1402)
