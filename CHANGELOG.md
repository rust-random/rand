--- conflicted
+++ resolved
@@ -20,11 +20,8 @@
 - Fix portability of `rand::distributions::Slice` (#1469)
 - Rename `rand::distributions` to `rand::distr` (#1470)
 - The `serde1` feature has been renamed `serde` (#1477)
-<<<<<<< HEAD
-- Refactor inverse `Binomial` algorithm to permit for n > i32::MAX values.
-=======
 - Mark `WeightError`, `PoissonError`, `BinomialError` as `#[non_exhaustive]` (#1480).
->>>>>>> 79f1b0ff
+- Refactor inverse `Binomial` algorithm to permit for n > i32::MAX values (#1486).
 
 ## [0.9.0-alpha.1] - 2024-03-18
 - Add the `Slice::num_choices` method to the Slice distribution (#1402)
